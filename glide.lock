hash: f8e26036cb411cc5a81cef6da5104e8a06240af346defd9b08468dd5d132fb18
<<<<<<< HEAD
updated: 2018-09-18T22:48:51.897973-04:00
=======
updated: 2018-11-30T09:35:15.578196853-05:00
>>>>>>> 00221ed6
imports:
- name: github.com/agext/levenshtein
  version: 5f10fee965225ac1eecdc234c09daf5cd9e7f7b6
- name: github.com/alecthomas/template
  version: a0175ee3bccc567396460bf5acd36800cb10c49c
  subpackages:
  - parse
- name: github.com/alecthomas/units
  version: 2efee857e7cfd4f3d0138cc3cbb1b4966962b93a
- name: github.com/andybalholm/cascadia
  version: 901648c87902174f774fac311d7f176f8647bdaa
- name: github.com/aokoli/goutils
  version: 3391d3790d23d03408670993e957e8f408993c34
- name: github.com/apparentlymart/go-cidr
  version: 1755c023625ec3a84979b90841a1ab067ed6c071
  subpackages:
  - cidr
- name: github.com/apparentlymart/go-textseg
  version: fb01f485ebef760e5ee06d55e1b07534dda2d295
  subpackages:
  - textseg
- name: github.com/armon/go-radix
  version: 1a2de0c21c94309923825da3df33a4381872c795
- name: github.com/aws/aws-sdk-go
<<<<<<< HEAD
  version: 3dd4f56d3cb9d194293525540562216f81bd3f27
=======
  version: ceab7b7ac6f535d1397f124620720b5145f1ad59
>>>>>>> 00221ed6
  subpackages:
  - aws
  - aws/awserr
  - aws/awsutil
  - aws/client
  - aws/client/metadata
  - aws/corehandlers
  - aws/credentials
  - aws/credentials/ec2rolecreds
  - aws/credentials/endpointcreds
  - aws/credentials/stscreds
  - aws/crr
  - aws/csm
  - aws/defaults
  - aws/ec2metadata
  - aws/endpoints
  - aws/request
  - aws/service/dynamodb
  - aws/service/s3
  - aws/session
  - aws/signer/v4
  - internal/ini
  - internal/s3err
  - internal/sdkio
  - internal/sdkrand
  - internal/sdkuri
  - internal/shareddefaults
  - private/protocol
  - private/protocol/eventstream
  - private/protocol/eventstream/eventstreamapi
  - private/protocol/json/jsonutil
  - private/protocol/jsonrpc
  - private/protocol/query
  - private/protocol/query/queryutil
  - private/protocol/rest
  - private/protocol/restxml
  - private/protocol/xml/xmlutil
  - service/dynamodb
  - service/s3
  - service/ssm
  - service/sts
- name: github.com/bgentry/go-netrc
  version: 9fd32a8b3d3d3f9d43c341bfe098430e07609480
  subpackages:
  - netrc
- name: github.com/bgentry/speakeasy
  version: 4aabc24848ce5fd31929f7d1e4ea74d3709c14cd
- name: github.com/blang/semver
  version: 3c1074078d32d767e08ab2c8564867292da86926
- name: github.com/cheekybits/genny
  version: d2cf3cdd35ce0d789056c4bc02a4d6349c947caf
  subpackages:
  - generic
- name: github.com/coveo/gotemplate
<<<<<<< HEAD
  version: b84a8d33b31471ae3e078eb8f29747be62ea4209
=======
  version: 6c245adc3fcf99f2de22f5ec06f2752f2b49fb11
>>>>>>> 00221ed6
  subpackages:
  - collections
  - collections/implementation
  - errors
  - hcl
  - json
  - template
  - utils
  - xml
  - yaml
- name: github.com/davecgh/go-spew
  version: d8f796af33cc11cb798c1aaeb27a4ebc5099927d
  subpackages:
  - spew
- name: github.com/drhodes/goLorem
  version: ecccc744c2d953a1e13cbe5e5fc5d4cbc9b8daeb
- name: github.com/fatih/color
  version: 2d684516a8861da43017284349b7e303e809ac21
- name: github.com/go-errors/errors
  version: d98b870cc4e05f1545532a80e9909be8216095b6
- name: github.com/google/uuid
  version: 064e2069ce9c359c118179501254f67d7d37ba24
- name: github.com/hashicorp/errwrap
  version: 8a6fb523712970c966eefc6b39ed2c5e74880354
- name: github.com/hashicorp/go-cleanhttp
  version: e8ab9daed8d1ddd2d3c4efba338fe2eeae2e4f18
- name: github.com/hashicorp/go-getter
  version: 4bda8fa99001c61db3cad96b421d4c12a81f256d
  subpackages:
  - helper/url
- name: github.com/hashicorp/go-multierror
  version: 886a7fbe3eb1c874d46f623bfa70af45f425b3d1
- name: github.com/hashicorp/go-safetemp
  version: c9a55de4fe06c920a71964b53cfe3dd293a3c743
- name: github.com/hashicorp/go-uuid
  version: de160f5c59f693fed329e73e291bb751fe4ea4dc
- name: github.com/hashicorp/go-version
  version: b5a281d3160aa11950a6182bd9a9dc2cb1e02d50
- name: github.com/hashicorp/hcl
  version: 65a6292f0157eff210d03ed1bf6c59b190b8b906
  subpackages:
  - hcl/ast
  - hcl/parser
  - hcl/scanner
  - hcl/strconv
  - hcl/token
  - json/parser
  - json/scanner
  - json/token
- name: github.com/hashicorp/hcl2
  version: 864f97c8ab203ef9f72a47f231e7d10e52a33ce7
  subpackages:
  - gohcl
  - hcl
  - hcl/hclsyntax
  - hcl/json
  - hclparse
- name: github.com/hashicorp/hil
  version: fa9f258a92500514cc8e9c67020487709df92432
  subpackages:
  - ast
  - parser
  - scanner
- name: github.com/hashicorp/terraform
  version: 07da549a1d20bf1db1a5f841835aa28b1576b4d3
  subpackages:
  - config
  - config/hcl2shim
  - config/module
  - dag
  - helper/hilmapstructure
  - httpclient
  - plugin/discovery
  - registry
  - registry/regsrc
  - registry/response
  - svchost
  - svchost/auth
  - svchost/disco
  - tfdiags
  - version
- name: github.com/huandu/xstrings
  version: 8bbcf2f9ccb55755e748b7644164cd4bdce94c1d
- name: github.com/imdario/mergo
  version: 7fe0c75c13abdee74b09fcacef5ea1c6bba6a874
- name: github.com/jmespath/go-jmespath
  version: c2b33e8439af944379acbdd9c3a5fe0bc44bd8a5
- name: github.com/Masterminds/semver
  version: 59c29afe1a994eacb71c833025ca7acf874bb1da
- name: github.com/Masterminds/sprig
  version: 15f9564e7e9cf0da02a48e0d25f12a7b83559aa6
- name: github.com/mattn/go-colorable
  version: efa589957cd060542a26d2dd7832fd6a6c6c3ade
- name: github.com/mattn/go-isatty
  version: 3fb116b820352b7f0c281308a4d6250c22d94e27
- name: github.com/mattn/go-zglob
  version: 2ea3427bfa539cca900ca2768d8663ecc8a708c1
  subpackages:
  - fastwalk
- name: github.com/mitchellh/cli
  version: 3d22a244be8aa6fb16ac24af0e195c08b7d973aa
- name: github.com/mitchellh/copystructure
  version: 9a1b6f44e8da0e0e374624fb0a825a231b00c537
- name: github.com/mitchellh/go-homedir
  version: ae18d6b8b3205b561c79e8e5f69bff09736185f4
- name: github.com/mitchellh/go-testing-interface
  version: 6d0b8010fcc857872e42fc6c931227569016843c
- name: github.com/mitchellh/go-wordwrap
  version: 9e67c67572bc5dd02aef930e2b0ae3c02a4b5a5c
- name: github.com/mitchellh/hashstructure
  version: a38c50148365edc8df43c1580c48fb2b3a1e9cd7
- name: github.com/mitchellh/mapstructure
  version: fa473d140ef3c6adf42d6b391fe76707f1f243c8
- name: github.com/mitchellh/reflectwalk
  version: eecee6c969c02c8cc2ae48e1e269843ae8590796
- name: github.com/op/go-logging
  version: 970db520ece77730c7e4724c61121037378659d9
- name: github.com/pmezard/go-difflib
  version: 792786c7400a136282c1664665ae0a8db921c6c2
  subpackages:
  - difflib
- name: github.com/posener/complete
  version: 0d98d7ee195f007b3453c002780ed80c76e7c806
  subpackages:
  - cmd
  - cmd/install
  - match
- name: github.com/PuerkitoBio/goquery
  version: dc2ec5c7ca4d9aae063b79b9f581dd3ea6afd2b2
- name: github.com/rs/xid
  version: 15d26544def341f036c5f8dca987a4cbe575032c
- name: github.com/sergi/go-diff
  version: da645544ed44df016359bd4c0e3dc60ee3a0da43
  subpackages:
  - diffmatchpatch
- name: github.com/stretchr/testify
  version: f35b8ab0b5a2cef36673838d662e249dd9c94686
  subpackages:
  - assert
- name: github.com/ulikunitz/xz
  version: 636d36a76670e6c700f22fd5f4588679ff2896c4
  subpackages:
  - internal/hash
  - internal/xlog
  - lzma
- name: github.com/urfave/cli
  version: cfb38830724cc34fedffe9a2a29fb54fa9169cd1
- name: github.com/zclconf/go-cty
  version: cc054f996f8b732f7205fd6f1ef84c39f2720461
  subpackages:
  - cty
  - cty/convert
  - cty/function
  - cty/function/stdlib
  - cty/gocty
  - cty/json
  - cty/set
- name: golang.org/x/crypto
  version: 0e37d006457bf46f9e6692014ba72ef82c33022c
  subpackages:
  - bcrypt
  - blowfish
  - cast5
  - openpgp
  - openpgp/armor
  - openpgp/elgamal
  - openpgp/errors
  - openpgp/packet
  - openpgp/s2k
  - pbkdf2
  - scrypt
  - ssh/terminal
- name: golang.org/x/net
  version: 26e67e76b6c3f6ce91f7c52def5af501b4e0f3a2
  subpackages:
  - html
  - html/atom
  - idna
- name: golang.org/x/sys
  version: ee1b12c67af419cf5a9be3bdbeea7fc1c5f32f11
  subpackages:
  - unix
  - windows
- name: golang.org/x/text
  version: 905a57155faa8230500121607930ebb9dd8e139c
  subpackages:
  - secure/bidirule
  - transform
  - unicode/bidi
  - unicode/norm
- name: gopkg.in/alecthomas/kingpin.v2
  version: 947dcec5ba9c011838740e680966fd7087a71d0d
- name: gopkg.in/yaml.v2
  version: 5420a8b6744d3b0345ab293f6fcba19c978f1183
testImports: []<|MERGE_RESOLUTION|>--- conflicted
+++ resolved
@@ -1,9 +1,5 @@
 hash: f8e26036cb411cc5a81cef6da5104e8a06240af346defd9b08468dd5d132fb18
-<<<<<<< HEAD
-updated: 2018-09-18T22:48:51.897973-04:00
-=======
-updated: 2018-11-30T09:35:15.578196853-05:00
->>>>>>> 00221ed6
+updated: 2019-01-08T09:20:42.422801045-05:00
 imports:
 - name: github.com/agext/levenshtein
   version: 5f10fee965225ac1eecdc234c09daf5cd9e7f7b6
@@ -28,11 +24,7 @@
 - name: github.com/armon/go-radix
   version: 1a2de0c21c94309923825da3df33a4381872c795
 - name: github.com/aws/aws-sdk-go
-<<<<<<< HEAD
-  version: 3dd4f56d3cb9d194293525540562216f81bd3f27
-=======
-  version: ceab7b7ac6f535d1397f124620720b5145f1ad59
->>>>>>> 00221ed6
+  version: 62936e15518acb527a1a9cb4a39d96d94d0fd9a2
   subpackages:
   - aws
   - aws/awserr
@@ -43,6 +35,7 @@
   - aws/credentials
   - aws/credentials/ec2rolecreds
   - aws/credentials/endpointcreds
+  - aws/credentials/processcreds
   - aws/credentials/stscreds
   - aws/crr
   - aws/csm
@@ -87,11 +80,7 @@
   subpackages:
   - generic
 - name: github.com/coveo/gotemplate
-<<<<<<< HEAD
-  version: b84a8d33b31471ae3e078eb8f29747be62ea4209
-=======
-  version: 6c245adc3fcf99f2de22f5ec06f2752f2b49fb11
->>>>>>> 00221ed6
+  version: 3edf3fa42949d978a47053705974f5a501da6ad4
   subpackages:
   - collections
   - collections/implementation
@@ -112,6 +101,13 @@
   version: 2d684516a8861da43017284349b7e303e809ac21
 - name: github.com/go-errors/errors
   version: d98b870cc4e05f1545532a80e9909be8216095b6
+- name: github.com/google/go-cmp
+  version: 2248b49eaa8e1c8c0963ee77b40841adbc19d4ca
+  subpackages:
+  - cmp
+  - cmp/internal/diff
+  - cmp/internal/function
+  - cmp/internal/value
 - name: github.com/google/uuid
   version: 064e2069ce9c359c118179501254f67d7d37ba24
 - name: github.com/hashicorp/errwrap
@@ -119,7 +115,7 @@
 - name: github.com/hashicorp/go-cleanhttp
   version: e8ab9daed8d1ddd2d3c4efba338fe2eeae2e4f18
 - name: github.com/hashicorp/go-getter
-  version: 4bda8fa99001c61db3cad96b421d4c12a81f256d
+  version: be39683deade1b3613258f751a2fad316d7b5e7c
   subpackages:
   - helper/url
 - name: github.com/hashicorp/go-multierror
@@ -127,7 +123,7 @@
 - name: github.com/hashicorp/go-safetemp
   version: c9a55de4fe06c920a71964b53cfe3dd293a3c743
 - name: github.com/hashicorp/go-uuid
-  version: de160f5c59f693fed329e73e291bb751fe4ea4dc
+  version: 4f571afc59f3043a65f8fe6bf46d887b10a01d43
 - name: github.com/hashicorp/go-version
   version: b5a281d3160aa11950a6182bd9a9dc2cb1e02d50
 - name: github.com/hashicorp/hcl
@@ -142,13 +138,14 @@
   - json/scanner
   - json/token
 - name: github.com/hashicorp/hcl2
-  version: 864f97c8ab203ef9f72a47f231e7d10e52a33ce7
+  version: 6631d7cd0a68d20ba7d0aa559f883c86158fffd9
   subpackages:
   - gohcl
   - hcl
   - hcl/hclsyntax
   - hcl/json
   - hclparse
+  - hclwrite
 - name: github.com/hashicorp/hil
   version: fa9f258a92500514cc8e9c67020487709df92432
   subpackages:
@@ -156,7 +153,7 @@
   - parser
   - scanner
 - name: github.com/hashicorp/terraform
-  version: 07da549a1d20bf1db1a5f841835aa28b1576b4d3
+  version: ac4fff416318bf0915a0ab80e062a99ef3724334
   subpackages:
   - config
   - config/hcl2shim
@@ -174,15 +171,16 @@
   - tfdiags
   - version
 - name: github.com/huandu/xstrings
-  version: 8bbcf2f9ccb55755e748b7644164cd4bdce94c1d
+  version: f02667b379e2fb5916c3cda2cf31e0eb885d79f8
 - name: github.com/imdario/mergo
-  version: 7fe0c75c13abdee74b09fcacef5ea1c6bba6a874
+  version: 9f23e2d6bd2a77f959b2bf6acdbefd708a83a4a4
 - name: github.com/jmespath/go-jmespath
   version: c2b33e8439af944379acbdd9c3a5fe0bc44bd8a5
 - name: github.com/Masterminds/semver
   version: 59c29afe1a994eacb71c833025ca7acf874bb1da
 - name: github.com/Masterminds/sprig
-  version: 15f9564e7e9cf0da02a48e0d25f12a7b83559aa6
+  version: 6f47c5a313118e47c93c062ac4ed24eb141d0243
+  repo: https://github.com/coveord/sprig
 - name: github.com/mattn/go-colorable
   version: efa589957cd060542a26d2dd7832fd6a6c6c3ade
 - name: github.com/mattn/go-isatty
@@ -204,7 +202,7 @@
 - name: github.com/mitchellh/hashstructure
   version: a38c50148365edc8df43c1580c48fb2b3a1e9cd7
 - name: github.com/mitchellh/mapstructure
-  version: fa473d140ef3c6adf42d6b391fe76707f1f243c8
+  version: 3536a929edddb9a5b34bd6861dc4a9647cb459fe
 - name: github.com/mitchellh/reflectwalk
   version: eecee6c969c02c8cc2ae48e1e269843ae8590796
 - name: github.com/op/go-logging
@@ -214,7 +212,7 @@
   subpackages:
   - difflib
 - name: github.com/posener/complete
-  version: 0d98d7ee195f007b3453c002780ed80c76e7c806
+  version: 3ef9b31a6a0613ae832e7ecf208374027c3b2343
   subpackages:
   - cmd
   - cmd/install
@@ -228,11 +226,11 @@
   subpackages:
   - diffmatchpatch
 - name: github.com/stretchr/testify
-  version: f35b8ab0b5a2cef36673838d662e249dd9c94686
+  version: ffdc059bfe9ce6a4e144ba849dbedead332c6053
   subpackages:
   - assert
 - name: github.com/ulikunitz/xz
-  version: 636d36a76670e6c700f22fd5f4588679ff2896c4
+  version: 590df8077fbcb06ad62d7714da06c00e5dd2316d
   subpackages:
   - internal/hash
   - internal/xlog
@@ -240,7 +238,7 @@
 - name: github.com/urfave/cli
   version: cfb38830724cc34fedffe9a2a29fb54fa9169cd1
 - name: github.com/zclconf/go-cty
-  version: cc054f996f8b732f7205fd6f1ef84c39f2720461
+  version: 67e3da15e4309389854d5b28eaaede43da5ca9ad
   subpackages:
   - cty
   - cty/convert
@@ -250,7 +248,7 @@
   - cty/json
   - cty/set
 - name: golang.org/x/crypto
-  version: 0e37d006457bf46f9e6692014ba72ef82c33022c
+  version: 4d3f4d9ffa16a13f451c3b2999e9c49e9750bf06
   subpackages:
   - bcrypt
   - blowfish
@@ -276,7 +274,7 @@
   - unix
   - windows
 - name: golang.org/x/text
-  version: 905a57155faa8230500121607930ebb9dd8e139c
+  version: e6919f6577db79269a6443b9dc46d18f2238fb5d
   subpackages:
   - secure/bidirule
   - transform
