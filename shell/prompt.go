package shell

import (
	"bufio"
	"fmt"
	"github.com/gruntwork-io/terragrunt/errors"
	"github.com/gruntwork-io/terragrunt/options"
	"os"
	"strings"
)

// Prompt the user for text in the CLI. Returns the text entered by the user.
func PromptUserForInput(prompt string, terragruntOptions *options.TerragruntOptions) (string, error) {
	if terragruntOptions.Logger.Module != "" {
		prompt = fmt.Sprintf("%s %s", terragruntOptions.Logger.Module, prompt)
	}
	terragruntOptions.Logger.Print(prompt)

	if terragruntOptions.NonInteractive {
<<<<<<< HEAD
		fmt.Println()
		terragruntOptions.Logger.Notice("The non-interactive flag is set to true, so assuming 'yes' for all prompts")
=======
		terragruntOptions.Logger.Println()
		terragruntOptions.Logger.Printf("The non-interactive flag is set to true, so assuming 'yes' for all prompts")
>>>>>>> 11d5f5d2
		return "yes", nil
	}

	reader := bufio.NewReader(os.Stdin)

	text, err := reader.ReadString('\n')
	if err != nil {
		return "", errors.WithStackTrace(err)
	}

	return strings.TrimSpace(text), nil
}

// Prompt the user for a yes/no response and return true if they entered yes.
func PromptUserForYesNo(prompt string, terragruntOptions *options.TerragruntOptions) (bool, error) {
	resp, err := PromptUserForInput(fmt.Sprintf("%s (y/n) ", prompt), terragruntOptions)

	if err != nil {
		return false, errors.WithStackTrace(err)
	}

	switch strings.ToLower(resp) {
	case "y", "yes":
		return true, nil
	default:
		return false, nil
	}
}<|MERGE_RESOLUTION|>--- conflicted
+++ resolved
@@ -3,10 +3,11 @@
 import (
 	"bufio"
 	"fmt"
+	"os"
+	"strings"
+
 	"github.com/gruntwork-io/terragrunt/errors"
 	"github.com/gruntwork-io/terragrunt/options"
-	"os"
-	"strings"
 )
 
 // Prompt the user for text in the CLI. Returns the text entered by the user.
@@ -14,16 +15,10 @@
 	if terragruntOptions.Logger.Module != "" {
 		prompt = fmt.Sprintf("%s %s", terragruntOptions.Logger.Module, prompt)
 	}
-	terragruntOptions.Logger.Print(prompt)
+	terragruntOptions.Logger.Info(prompt)
 
 	if terragruntOptions.NonInteractive {
-<<<<<<< HEAD
-		fmt.Println()
-		terragruntOptions.Logger.Notice("The non-interactive flag is set to true, so assuming 'yes' for all prompts")
-=======
-		terragruntOptions.Logger.Println()
-		terragruntOptions.Logger.Printf("The non-interactive flag is set to true, so assuming 'yes' for all prompts")
->>>>>>> 11d5f5d2
+		terragruntOptions.Logger.Notice("\nThe non-interactive flag is set to true, so assuming 'yes' for all prompts")
 		return "yes", nil
 	}
 
