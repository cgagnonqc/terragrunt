package util

import (
<<<<<<< HEAD
	"bytes"
	"fmt"
	"github.com/gruntwork-io/terragrunt/errors"
	"github.com/hashicorp/hcl"
=======
>>>>>>> 11d5f5d2
	"io/ioutil"
	"os"
	"os/exec"
	"path/filepath"
	"regexp"
	"strings"
<<<<<<< HEAD
	"sync"
=======

	"github.com/gruntwork-io/terragrunt/errors"
>>>>>>> 11d5f5d2
)

// Return true if the given file exists
func FileExists(path string) bool {
	_, err := os.Stat(path)
	return err == nil
}

// Return the canonical version of the given path, relative to the given base path. That is, if the given path is a
// relative path, assume it is relative to the given base path. A canonical path is an absolute path with all relative
// components (e.g. "../") fully resolved, which makes it safe to compare paths as strings.
func CanonicalPath(path string, basePath string) (string, error) {
	if !filepath.IsAbs(path) {
		path = JoinPath(basePath, path)
	}
	absPath, err := filepath.Abs(path)
	if err != nil {
		return "", err
	}

	return CleanPath(absPath), nil
}

// Return the canonical version of the given paths, relative to the given base path. That is, if a given path is a
// relative path, assume it is relative to the given base path. A canonical path is an absolute path with all relative
// components (e.g. "../") fully resolved, which makes it safe to compare paths as strings.
func CanonicalPaths(paths []string, basePath string) ([]string, error) {
	canonicalPaths := []string{}

	for _, path := range paths {
		canonicalPath, err := CanonicalPath(path, basePath)
		if err != nil {
			return canonicalPaths, err
		}
		canonicalPaths = append(canonicalPaths, canonicalPath)
	}

	return canonicalPaths, nil
}

// Delete the given list of files. Note: this function ONLY deletes files and will return an error if you pass in a
// folder path.
func DeleteFiles(files []string) error {
	for _, file := range files {
		if err := os.Remove(file); err != nil {
			return errors.WithStackTrace(err)
		}
	}
	return nil
}

// Returns true if the given regex can be found in any of the files matched by the given glob
func Grep(regex *regexp.Regexp, glob string) (bool, error) {
	matches, err := filepath.Glob(glob)
	if err != nil {
		return false, errors.WithStackTrace(err)
	}

	for _, match := range matches {
		bytes, err := ioutil.ReadFile(match)
		if err != nil {
			return false, errors.WithStackTrace(err)
		}

		if regex.Match(bytes) {
			return true, nil
		}
	}

	return false, nil
}

// Return the relative path you would have to take to get from basePath to path
func GetPathRelativeTo(path string, basePath string) (string, error) {
	if path == "" {
		path = "."
	}
	if basePath == "" {
		basePath = "."
	}

	inputFolderAbs, err := filepath.Abs(basePath)
	if err != nil {
		return "", errors.WithStackTrace(err)
	}

	fileAbs, err := filepath.Abs(path)
	if err != nil {
		return "", errors.WithStackTrace(err)
	}

	relPath, err := filepath.Rel(inputFolderAbs, fileAbs)
	if err != nil {
		return "", errors.WithStackTrace(err)
	}

	return filepath.ToSlash(relPath), nil
}

// Return the path relative to the current working directory
func GetPathRelativeToWorkingDir(path string) (result string) {
	currentDir, err := os.Getwd()
	result = path
	if err == nil {
		result, err = GetPathRelativeTo(path, currentDir)
	}
	return
}

// Return the contents of the file at the given path as a string
func ReadFileAsString(path string) (string, error) {
	bytes, err := ioutil.ReadFile(path)
	if err != nil {
		return "", errors.WithStackTraceAndPrefix(err, "Error reading file at path %s", path)
	}

	return string(bytes), nil
}

<<<<<<< HEAD
// ReadFileAsStringFromSource returns the contents of the file at the given path
// from an external source (github, s3, etc.) as a string
// It uses terraform to execute its command
func ReadFileAsStringFromSource(source, path string, terraform string) (localFile, content string, err error) {
	cacheDir := filepath.Join(os.TempDir(), "terragrunt-cache", EncodeBase64Sha1(source))
	sharedMutex.Lock()
	defer sharedMutex.Unlock()

	if _, ok := sharedContent[cacheDir]; !ok {
		log := CreateLogger("Copy source")

		cmd := exec.Command(terraform, "init", "-no-color", source, cacheDir)
		cmd.Stdin = os.Stdin
		var out bytes.Buffer
		cmd.Stdout, cmd.Stderr = &out, &out
		err = cmd.Run()
		if err != nil {
			log.Error(out.String())
			return
		}
		log.Info(out.String())
		sharedContent[cacheDir] = true
	}
	localFile = filepath.Join(cacheDir, path)
	content, err = ReadFileAsString(localFile)
	return
}

var sharedMutex sync.Mutex
var sharedContent = map[string]bool{}

// FlattenHCL - Convert array of map to single map if there is only one element in the array
// By default, the hcl.Unmarshal returns array of map even if there is only a single map in the definition
func FlattenHCL(source map[string]interface{}) map[string]interface{} {
	for key, value := range source {
		switch value := value.(type) {
		case []map[string]interface{}:
			switch len(value) {
			case 1:
				source[key] = FlattenHCL(value[0])
			default:
				for i, subMap := range value {
					value[i] = FlattenHCL(subMap)
				}
			}
		}
	}
	return source
}

// Return a map of the variables defined in the tfvars file
func LoadDefaultValues(files []string) (map[string]interface{}, error) {
	content := map[string]interface{}{}

	for _, file := range files {
		bytes, err := ioutil.ReadFile(file)
		if err != nil {
			return nil, err
		}

		if err = hcl.Unmarshal(bytes, &content); err != nil {
			_, file = filepath.Split(file)
			return nil, fmt.Errorf("%v %v", file, err)
		}
	}

	if variables := content["variable"]; variables != nil {
		switch variables := variables.(type) {
		case []map[string]interface{}:
			result := map[string]interface{}{}
			for _, value := range variables {
				for name, value := range value {
					value := value.([]map[string]interface{})[0]

					if value := value["default"]; value != nil {
						result[name] = value
					}
				}
			}
			return result, nil
		}
	}

	return nil, nil
}

// Return a map of the variables defined in the tfvars file
func LoadTfVars(path string) (map[string]interface{}, error) {
	variables := map[string]interface{}{}

	bytes, err := ioutil.ReadFile(path)
	if err != nil {
		return variables, err
	}

	err = hcl.Unmarshal(bytes, &variables)
	return FlattenHCL(variables), err
}

// Copy the files and folders within the source folder into the destination folder
=======
// Copy the files and folders within the source folder into the destination folder. Note that hidden files and folders
// (those starting with a dot) will be skipped.
>>>>>>> 11d5f5d2
func CopyFolderContents(source string, destination string) error {
	files, err := ioutil.ReadDir(source)
	if err != nil {
		return errors.WithStackTrace(err)
	}

	for _, file := range files {
		src := filepath.Join(source, file.Name())
		dest := filepath.Join(destination, file.Name())

		if PathContainsHiddenFileOrFolder(src) {
			continue
		} else if file.IsDir() {
			if err := os.MkdirAll(dest, file.Mode()); err != nil {
				return errors.WithStackTrace(err)
			}

			if err := CopyFolderContents(src, dest); err != nil {
				return err
			}
		} else {
			if err := CopyFile(src, dest); err != nil {
				return err
			}
		}
	}

	return nil
}

func PathContainsHiddenFileOrFolder(path string) bool {
	pathParts := strings.Split(path, string(filepath.Separator))
	for _, pathPart := range pathParts {
		if strings.HasPrefix(pathPart, ".") && pathPart != "." && pathPart != ".." {
			return true
		}
	}
	return false
}

// Copy a file from source to destination
func CopyFile(source string, destination string) error {
	contents, err := ioutil.ReadFile(source)
	if err != nil {
		return errors.WithStackTrace(err)
	}

	return WriteFileWithSamePermissions(source, destination, contents)
}

// Write a file to the given destination with the given contents using the same permissions as the file at source
func WriteFileWithSamePermissions(source string, destination string, contents []byte) error {
	fileInfo, err := os.Stat(source)
	if err != nil {
		return errors.WithStackTrace(err)
	}

	return ioutil.WriteFile(destination, contents, fileInfo.Mode())
}

// Windows systems use \ as the path separator *nix uses /
// Use this function when joining paths to force the returned path to use / as the path separator
// This will improve cross-platform compatibility
func JoinPath(elem ...string) string {
	return filepath.ToSlash(filepath.Join(elem...))
}

// Use this function when cleaning paths to ensure the returned path uses / as the path separator to improve cross-platform compatibility
func CleanPath(path string) string {
	return filepath.ToSlash(filepath.Clean(path))
}

// ExpandArguments expands the list of arguments like x shell do
func ExpandArguments(args []string, folder string) (result []string) {
	prefix := folder + string(filepath.Separator)

	for _, arg := range args {
		if strings.ContainsAny(arg, "*?[]") {
			if !filepath.IsAbs(arg) {
				arg = prefix + arg
			}
			if expanded, _ := filepath.Glob(arg); expanded != nil {
				for i := range expanded {
					// We remove the prefix from the result as if it was executed directly in the folder directory
					expanded[i] = strings.TrimPrefix(expanded[i], prefix)
				}
				result = append(result, expanded...)
				continue
			}
		}
		result = append(result, arg)
	}
	return
}<|MERGE_RESOLUTION|>--- conflicted
+++ resolved
@@ -1,25 +1,18 @@
 package util
 
 import (
-<<<<<<< HEAD
 	"bytes"
 	"fmt"
-	"github.com/gruntwork-io/terragrunt/errors"
-	"github.com/hashicorp/hcl"
-=======
->>>>>>> 11d5f5d2
 	"io/ioutil"
 	"os"
 	"os/exec"
 	"path/filepath"
 	"regexp"
 	"strings"
-<<<<<<< HEAD
 	"sync"
-=======
 
 	"github.com/gruntwork-io/terragrunt/errors"
->>>>>>> 11d5f5d2
+	"github.com/hashicorp/hcl"
 )
 
 // Return true if the given file exists
@@ -139,7 +132,6 @@
 	return string(bytes), nil
 }
 
-<<<<<<< HEAD
 // ReadFileAsStringFromSource returns the contents of the file at the given path
 // from an external source (github, s3, etc.) as a string
 // It uses terraform to execute its command
@@ -239,11 +231,8 @@
 	return FlattenHCL(variables), err
 }
 
-// Copy the files and folders within the source folder into the destination folder
-=======
 // Copy the files and folders within the source folder into the destination folder. Note that hidden files and folders
 // (those starting with a dot) will be skipped.
->>>>>>> 11d5f5d2
 func CopyFolderContents(source string, destination string) error {
 	files, err := ioutil.ReadDir(source)
 	if err != nil {
