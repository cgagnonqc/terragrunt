package util

import (
	"bytes"
	"io/ioutil"
	"os"
	"os/exec"
	"path/filepath"
	"regexp"
	"strings"
	"sync"

	"github.com/gruntwork-io/terragrunt/aws_helper"
	"github.com/gruntwork-io/terragrunt/errors"
	"github.com/hashicorp/terraform/config/module"
	logging "github.com/op/go-logging"
)

// Return true if the given file exists
func FileExists(path string) bool {
	_, err := os.Stat(path)
	return err == nil
}

// Return the canonical version of the given path, relative to the given base path. That is, if the given path is a
// relative path, assume it is relative to the given base path. A canonical path is an absolute path with all relative
// components (e.g. "../") fully resolved, which makes it safe to compare paths as strings.
func CanonicalPath(path string, basePath string) (string, error) {
	if !filepath.IsAbs(path) {
		path = JoinPath(basePath, path)
	}
	absPath, err := filepath.Abs(path)
	if err != nil {
		return "", err
	}

	return CleanPath(absPath), nil
}

// Return the canonical version of the given paths, relative to the given base path. That is, if a given path is a
// relative path, assume it is relative to the given base path. A canonical path is an absolute path with all relative
// components (e.g. "../") fully resolved, which makes it safe to compare paths as strings.
func CanonicalPaths(paths []string, basePath string) ([]string, error) {
	canonicalPaths := []string{}

	for _, path := range paths {
		canonicalPath, err := CanonicalPath(path, basePath)
		if err != nil {
			return canonicalPaths, err
		}
		canonicalPaths = append(canonicalPaths, canonicalPath)
	}

	return canonicalPaths, nil
}

// Delete the given list of files. Note: this function ONLY deletes files and will return an error if you pass in a
// folder path.
func DeleteFiles(files []string) error {
	for _, file := range files {
		if err := os.Remove(file); err != nil {
			return errors.WithStackTrace(err)
		}
	}
	return nil
}

// Returns true if the given regex can be found in any of the files matched by the given glob
func Grep(regex *regexp.Regexp, glob string) (bool, error) {
	matches, err := filepath.Glob(glob)
	if err != nil {
		return false, errors.WithStackTrace(err)
	}

	for _, match := range matches {
		bytes, err := ioutil.ReadFile(match)
		if err != nil {
			return false, errors.WithStackTrace(err)
		}

		if regex.Match(bytes) {
			return true, nil
		}
	}

	return false, nil
}

// Return the relative path you would have to take to get from basePath to path
func GetPathRelativeTo(path string, basePath string) (string, error) {
	if path == "" {
		path = "."
	}
	if basePath == "" {
		basePath = "."
	}

	inputFolderAbs, err := filepath.Abs(basePath)
	if err != nil {
		return "", errors.WithStackTrace(err)
	}

	fileAbs, err := filepath.Abs(path)
	if err != nil {
		return "", errors.WithStackTrace(err)
	}

	relPath, err := filepath.Rel(inputFolderAbs, fileAbs)
	if err != nil {
		return "", errors.WithStackTrace(err)
	}

	return filepath.ToSlash(relPath), nil
}

// Return the path relative to the current working directory
func GetPathRelativeToWorkingDir(path string) (result string) {
	currentDir, err := os.Getwd()
	result = path
	if err == nil {
		result, err = GetPathRelativeTo(path, currentDir)
	}
	return
}

// Return the contents of the file at the given path as a string
func ReadFileAsString(path string) (string, error) {
	bytes, err := ioutil.ReadFile(path)
	if err != nil {
		return "", errors.WithStackTraceAndPrefix(err, "Error reading file at path %s", path)
	}

	return string(bytes), nil
}

// ReadFileAsStringFromSource returns the contents of the file at the given path
// from an external source (github, s3, etc.) as a string
// It uses terraform to execute its command
<<<<<<< HEAD
func ReadFileAsStringFromSource(source, path string, logger *logging.Logger) (localFile, content string, err error) {
	cacheDir, err := GetSource(source, logger)
=======
func ReadFileAsStringFromSource(source, path string, terraform string, env ...string) (localFile, content string, err error) {
	cacheDir, err := GetSource(source, terraform, env...)
>>>>>>> 44e92256
	if err != nil {
		return "", "", err
	}

	localFile = filepath.Join(cacheDir, path)
	content, err = ReadFileAsString(localFile)
	return
}

<<<<<<< HEAD
// GetTempDownloadFolder returns the fo
func GetTempDownloadFolder(folders ...string) string {
	tempFolder := os.Getenv("TERRAGRUNT_CACHE")
	if tempFolder == "" {
		tempFolder = os.TempDir()
	}
	return filepath.Join(append([]string{tempFolder}, folders...)...)
}

// GetSource gets the content of the source in a temporary folder and returns
// the local path. The function manages a cache to avoid multiple remote calls
// if the content has not changed
func GetSource(source string, logger *logging.Logger) (string, error) {
=======
// GetSource gets the content of the source in a temporary folder and returns
// the local path. The function manages a cache to avoid multiple remote calls
// if the content has not changed
func GetSource(source string, terraform string, env ...string) (string, error) {
>>>>>>> 44e92256
	path, err := aws_helper.ConvertS3Path(source)
	if err != nil {
		return "", err
	}

<<<<<<< HEAD
	cacheDir := GetTempDownloadFolder("terragrunt-cache", EncodeBase64Sha1(source))
=======
	cacheDir := os.Getenv("TERRAGRUNT_CACHE")
	if cacheDir == "" {
		cacheDir = filepath.Join(os.TempDir(), "terragrunt-cache")
	}

	cacheDir = filepath.Join(cacheDir, EncodeBase64Sha1(source))

>>>>>>> 44e92256
	sharedMutex.Lock()
	defer sharedMutex.Unlock()

	if _, ok := sharedContent[cacheDir]; !ok {
		if !FileExists(cacheDir) || Expired(cacheDir) {
<<<<<<< HEAD
			if logger != nil {
				logger.Info("Getting source files from", path)
			}
			os.RemoveAll(cacheDir)

			err = module.GetCopy(cacheDir, path)
			if err != nil {
				return "", err
			}
=======
			log := CreateLogger("Copy source")

			os.RemoveAll(cacheDir)

			cmd := exec.Command(terraform, "init", "-no-color", "-input=false", path, cacheDir)
			cmd.Stdin = os.Stdin
			var out bytes.Buffer
			cmd.Stdout, cmd.Stderr = &out, &out
			cmd.Env = env
			err = cmd.Run()
			if err != nil {
				log.Error(out.String())
				return "", err
			}
			log.Info(out.String())
>>>>>>> 44e92256

			aws_helper.SaveS3Status(source, cacheDir)
		}
		sharedContent[cacheDir] = true
	}
	return cacheDir, nil
}

var sharedMutex sync.Mutex
var sharedContent = map[string]bool{}

// ExpiredFolderContent returns false if the source does not need to be refreshed
func Expired(folder string) bool {
	return !aws_helper.CheckS3Status(folder)
}

// Copy the files and folders within the source folder into the destination folder. Note that hidden files and folders
// (those starting with a dot) will be skipped.
func CopyFolderContents(source string, destination string) error {
	files, err := ioutil.ReadDir(source)
	if err != nil {
		return errors.WithStackTrace(err)
	}

	for _, file := range files {
		src := filepath.Join(source, file.Name())
		dest := filepath.Join(destination, file.Name())

		if PathContainsHiddenFileOrFolder(src) {
			continue
		} else if file.IsDir() {
			if err := os.MkdirAll(dest, file.Mode()); err != nil {
				return errors.WithStackTrace(err)
			}

			if err := CopyFolderContents(src, dest); err != nil {
				return err
			}
		} else {
			if err := CopyFile(src, dest); err != nil {
				return err
			}
		}
	}

	return nil
}

func PathContainsHiddenFileOrFolder(path string) bool {
	pathParts := strings.Split(path, string(filepath.Separator))
	for _, pathPart := range pathParts {
		if strings.HasPrefix(pathPart, ".") && pathPart != "." && pathPart != ".." {
			return true
		}
	}
	return false
}

// Copy a file from source to destination
func CopyFile(source string, destination string) error {
	contents, err := ioutil.ReadFile(source)
	if err != nil {
		return errors.WithStackTrace(err)
	}

	return WriteFileWithSamePermissions(source, destination, contents)
}

// Write a file to the given destination with the given contents using the same permissions as the file at source
func WriteFileWithSamePermissions(source string, destination string, contents []byte) error {
	fileInfo, err := os.Stat(source)
	if err != nil {
		return errors.WithStackTrace(err)
	}

	return ioutil.WriteFile(destination, contents, fileInfo.Mode())
}

// Windows systems use \ as the path separator *nix uses /
// Use this function when joining paths to force the returned path to use / as the path separator
// This will improve cross-platform compatibility
func JoinPath(elem ...string) string {
	return filepath.ToSlash(filepath.Join(elem...))
}

// Use this function when cleaning paths to ensure the returned path uses / as the path separator to improve cross-platform compatibility
func CleanPath(path string) string {
	return filepath.ToSlash(filepath.Clean(path))
}

// ExpandArguments expands the list of arguments like x shell do
func ExpandArguments(args []string, folder string) (result []string) {
	prefix := folder + string(filepath.Separator)

	for _, arg := range args {
		if strings.ContainsAny(arg, "*?[]") {
			if !filepath.IsAbs(arg) {
				arg = prefix + arg
			}
			if expanded, _ := filepath.Glob(arg); expanded != nil {
				for i := range expanded {
					// We remove the prefix from the result as if it was executed directly in the folder directory
					expanded[i] = strings.TrimPrefix(expanded[i], prefix)
				}
				result = append(result, expanded...)
				continue
			}
		}
		result = append(result, arg)
	}
	return
}

// FindFiles returns the list of files in the specified folder that match one of the supplied patterns
func FindFiles(folder string, patterns ...string) ([]string, error) {
	var tfFiles []string
	for _, ext := range patterns {
		files, err := filepath.Glob(filepath.Join(folder, ext))
		if err != nil {
			return nil, err
		}
		tfFiles = append(tfFiles, files...)
	}
	return tfFiles, nil
}<|MERGE_RESOLUTION|>--- conflicted
+++ resolved
@@ -1,10 +1,9 @@
 package util
 
 import (
-	"bytes"
+	"fmt"
 	"io/ioutil"
 	"os"
-	"os/exec"
 	"path/filepath"
 	"regexp"
 	"strings"
@@ -136,13 +135,8 @@
 // ReadFileAsStringFromSource returns the contents of the file at the given path
 // from an external source (github, s3, etc.) as a string
 // It uses terraform to execute its command
-<<<<<<< HEAD
 func ReadFileAsStringFromSource(source, path string, logger *logging.Logger) (localFile, content string, err error) {
 	cacheDir, err := GetSource(source, logger)
-=======
-func ReadFileAsStringFromSource(source, path string, terraform string, env ...string) (localFile, content string, err error) {
-	cacheDir, err := GetSource(source, terraform, env...)
->>>>>>> 44e92256
 	if err != nil {
 		return "", "", err
 	}
@@ -152,7 +146,6 @@
 	return
 }
 
-<<<<<<< HEAD
 // GetTempDownloadFolder returns the fo
 func GetTempDownloadFolder(folders ...string) string {
 	tempFolder := os.Getenv("TERRAGRUNT_CACHE")
@@ -166,34 +159,17 @@
 // the local path. The function manages a cache to avoid multiple remote calls
 // if the content has not changed
 func GetSource(source string, logger *logging.Logger) (string, error) {
-=======
-// GetSource gets the content of the source in a temporary folder and returns
-// the local path. The function manages a cache to avoid multiple remote calls
-// if the content has not changed
-func GetSource(source string, terraform string, env ...string) (string, error) {
->>>>>>> 44e92256
 	path, err := aws_helper.ConvertS3Path(source)
 	if err != nil {
 		return "", err
 	}
 
-<<<<<<< HEAD
 	cacheDir := GetTempDownloadFolder("terragrunt-cache", EncodeBase64Sha1(source))
-=======
-	cacheDir := os.Getenv("TERRAGRUNT_CACHE")
-	if cacheDir == "" {
-		cacheDir = filepath.Join(os.TempDir(), "terragrunt-cache")
-	}
-
-	cacheDir = filepath.Join(cacheDir, EncodeBase64Sha1(source))
-
->>>>>>> 44e92256
 	sharedMutex.Lock()
 	defer sharedMutex.Unlock()
 
 	if _, ok := sharedContent[cacheDir]; !ok {
 		if !FileExists(cacheDir) || Expired(cacheDir) {
-<<<<<<< HEAD
 			if logger != nil {
 				logger.Info("Getting source files from", path)
 			}
@@ -201,25 +177,8 @@
 
 			err = module.GetCopy(cacheDir, path)
 			if err != nil {
-				return "", err
-			}
-=======
-			log := CreateLogger("Copy source")
-
-			os.RemoveAll(cacheDir)
-
-			cmd := exec.Command(terraform, "init", "-no-color", "-input=false", path, cacheDir)
-			cmd.Stdin = os.Stdin
-			var out bytes.Buffer
-			cmd.Stdout, cmd.Stderr = &out, &out
-			cmd.Env = env
-			err = cmd.Run()
-			if err != nil {
-				log.Error(out.String())
-				return "", err
-			}
-			log.Info(out.String())
->>>>>>> 44e92256
+				return "", fmt.Errorf("%v while copying source from %s", err, path)
+			}
 
 			aws_helper.SaveS3Status(source, cacheDir)
 		}
