package util

import (
	"github.com/stretchr/testify/assert"
	"testing"
)

func TestListContainsElement(t *testing.T) {
	t.Parallel()

	testCases := []struct {
		list     []string
		element  string
		expected bool
	}{
		{[]string{}, "", false},
		{[]string{}, "foo", false},
		{[]string{"foo"}, "foo", true},
		{[]string{"bar", "foo", "baz"}, "foo", true},
		{[]string{"bar", "foo", "baz"}, "nope", false},
		{[]string{"bar", "foo", "baz"}, "", false},
	}

	for _, testCase := range testCases {
		actual := ListContainsElement(testCase.list, testCase.element)
		assert.Equal(t, testCase.expected, actual, "For list %v and element %s", testCase.list, testCase.element)
	}
}

func TestRemoveElementFromList(t *testing.T) {
	t.Parallel()

	testCases := []struct {
		list     []string
		element  string
		expected []string
	}{
		{[]string{}, "", []string{}},
		{[]string{}, "foo", []string{}},
		{[]string{"foo"}, "foo", []string{}},
		{[]string{"bar"}, "foo", []string{"bar"}},
		{[]string{"bar", "foo", "baz"}, "foo", []string{"bar", "baz"}},
		{[]string{"bar", "foo", "baz"}, "nope", []string{"bar", "foo", "baz"}},
		{[]string{"bar", "foo", "baz"}, "", []string{"bar", "foo", "baz"}},
	}

	for _, testCase := range testCases {
		actual := RemoveElementFromList(testCase.list, testCase.element)
		assert.Equal(t, testCase.expected, actual, "For list %v and element %s", testCase.list, testCase.element)
	}
}

func TestRemoveDuplicatesFromList(t *testing.T) {
	t.Parallel()

	testCases := []struct {
		list     []string
		expected []string
		reverse  bool
	}{
		{[]string{}, []string{}, false},
		{[]string{"foo"}, []string{"foo"}, false},
		{[]string{"foo", "bar"}, []string{"foo", "bar"}, false},
		{[]string{"foo", "bar", "foobar", "bar", "foo"}, []string{"foo", "bar", "foobar"}, false},
		{[]string{"foo", "bar", "foobar", "foo", "bar"}, []string{"foo", "bar", "foobar"}, false},
		{[]string{"foo", "bar", "foobar", "bar", "foo"}, []string{"foobar", "bar", "foo"}, true},
		{[]string{"foo", "bar", "foobar", "foo", "bar"}, []string{"foobar", "foo", "bar"}, true},
	}

	for _, testCase := range testCases {
		f := RemoveDuplicatesFromListKeepFirst
		if testCase.reverse {
			f = RemoveDuplicatesFromListKeepLast
		}
		assert.Equal(t, f(testCase.list), testCase.expected, "For list %v", testCase.list)
		t.Logf("%v passed", testCase.list)
	}
}

<<<<<<< HEAD
func TestListToHCLArray(t *testing.T) {
=======
func TestCommaSeparatedStrings(t *testing.T) {
>>>>>>> 6ab32eab
	t.Parallel()

	testCases := []struct {
		list     []string
		expected string
	}{
		{[]string{}, ``},
		{[]string{"foo"}, `"foo"`},
		{[]string{"foo", "bar"}, `"foo", "bar"`},
	}

	for _, testCase := range testCases {
<<<<<<< HEAD
		assert.Equal(t, ListToHCLArray(testCase.list), testCase.expected, "For list %v", testCase.list)
=======
		assert.Equal(t, CommaSeparatedStrings(testCase.list), testCase.expected, "For list %v", testCase.list)
>>>>>>> 6ab32eab
		t.Logf("%v passed", testCase.list)
	}
}<|MERGE_RESOLUTION|>--- conflicted
+++ resolved
@@ -77,11 +77,7 @@
 	}
 }
 
-<<<<<<< HEAD
-func TestListToHCLArray(t *testing.T) {
-=======
 func TestCommaSeparatedStrings(t *testing.T) {
->>>>>>> 6ab32eab
 	t.Parallel()
 
 	testCases := []struct {
@@ -94,11 +90,7 @@
 	}
 
 	for _, testCase := range testCases {
-<<<<<<< HEAD
-		assert.Equal(t, ListToHCLArray(testCase.list), testCase.expected, "For list %v", testCase.list)
-=======
 		assert.Equal(t, CommaSeparatedStrings(testCase.list), testCase.expected, "For list %v", testCase.list)
->>>>>>> 6ab32eab
 		t.Logf("%v passed", testCase.list)
 	}
 }