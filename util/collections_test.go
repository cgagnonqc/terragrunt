package util

import (
	"github.com/stretchr/testify/assert"
	"testing"
)

func TestListContainsElement(t *testing.T) {
	t.Parallel()

	testCases := []struct {
		list     []string
		element  string
		expected bool
	}{
		{[]string{}, "", false},
		{[]string{}, "foo", false},
		{[]string{"foo"}, "foo", true},
		{[]string{"bar", "foo", "baz"}, "foo", true},
		{[]string{"bar", "foo", "baz"}, "nope", false},
		{[]string{"bar", "foo", "baz"}, "", false},
	}

	for _, testCase := range testCases {
		actual := ListContainsElement(testCase.list, testCase.element)
		assert.Equal(t, testCase.expected, actual, "For list %v and element %s", testCase.list, testCase.element)
	}
}

func TestRemoveElementFromList(t *testing.T) {
	t.Parallel()

	testCases := []struct {
		list     []string
		element  string
		expected []string
	}{
		{[]string{}, "", []string{}},
		{[]string{}, "foo", []string{}},
		{[]string{"foo"}, "foo", []string{}},
		{[]string{"bar"}, "foo", []string{"bar"}},
		{[]string{"bar", "foo", "baz"}, "foo", []string{"bar", "baz"}},
		{[]string{"bar", "foo", "baz"}, "nope", []string{"bar", "foo", "baz"}},
		{[]string{"bar", "foo", "baz"}, "", []string{"bar", "foo", "baz"}},
	}

	for _, testCase := range testCases {
		actual := RemoveElementFromList(testCase.list, testCase.element)
		assert.Equal(t, testCase.expected, actual, "For list %v and element %s", testCase.list, testCase.element)
	}
}

func TestRemoveDuplicatesFromList(t *testing.T) {
	t.Parallel()

	testCases := []struct {
		list     []string
		expected []string
		reverse  bool
	}{
		{[]string{}, []string{}, false},
		{[]string{"foo"}, []string{"foo"}, false},
		{[]string{"foo", "bar"}, []string{"foo", "bar"}, false},
		{[]string{"foo", "bar", "foobar", "bar", "foo"}, []string{"foo", "bar", "foobar"}, false},
		{[]string{"foo", "bar", "foobar", "foo", "bar"}, []string{"foo", "bar", "foobar"}, false},
		{[]string{"foo", "bar", "foobar", "bar", "foo"}, []string{"foobar", "bar", "foo"}, true},
		{[]string{"foo", "bar", "foobar", "foo", "bar"}, []string{"foobar", "foo", "bar"}, true},
	}

	for _, testCase := range testCases {
		f := RemoveDuplicatesFromList
		if testCase.reverse {
			f = RemoveDuplicatesFromListKeepLast
		}
		assert.Equal(t, f(testCase.list), testCase.expected, "For list %v", testCase.list)
		t.Logf("%v passed", testCase.list)
	}
}

func TestListToHCLArray(t *testing.T) {
	t.Parallel()

	testCases := []struct {
		list     []string
		expected string
	}{
<<<<<<< HEAD
		{[]string{}, `[]`},
		{[]string{"foo"}, `["foo"]`},
		{[]string{"foo", "bar"}, `["foo", "bar"]`},
=======
		{[]string{}, ``},
		{[]string{"foo"}, `"foo"`},
		{[]string{"foo", "bar"}, `"foo", "bar"`},
>>>>>>> c87eb0a7
	}

	for _, testCase := range testCases {
		assert.Equal(t, ListToHCLArray(testCase.list), testCase.expected, "For list %v", testCase.list)
		t.Logf("%v passed", testCase.list)
	}
}<|MERGE_RESOLUTION|>--- conflicted
+++ resolved
@@ -84,15 +84,9 @@
 		list     []string
 		expected string
 	}{
-<<<<<<< HEAD
-		{[]string{}, `[]`},
-		{[]string{"foo"}, `["foo"]`},
-		{[]string{"foo", "bar"}, `["foo", "bar"]`},
-=======
 		{[]string{}, ``},
 		{[]string{"foo"}, `"foo"`},
 		{[]string{"foo", "bar"}, `"foo", "bar"`},
->>>>>>> c87eb0a7
 	}
 
 	for _, testCase := range testCases {
