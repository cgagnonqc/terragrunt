--- conflicted
+++ resolved
@@ -460,7 +460,7 @@
 
 ### Keep your CLI flags DRY
 
-#### <a name="extra_arguments"></a>Motivation
+#### Motivation
 
 Sometimes you may need to pass extra CLI arguments every time you run certain `terraform` commands. For example, you
 may want to set the `lock-timeout` setting to 20 minutes for all commands that may modify remote state so that
@@ -507,11 +507,7 @@
   terraform {
     # Force Terraform to keep trying to acquire a lock for up to 20 minutes if someone else already has the lock
     extra_arguments "retry_lock" {
-<<<<<<< HEAD
-      commands  = "${get_terraform_commands_that_need_locking()}"
-=======
       commands  = ["${get_terraform_commands_that_need_locking()}"]
->>>>>>> c87eb0a7
       arguments = ["-lock-timeout=20m"]
     }
   }
@@ -1173,9 +1169,6 @@
 
 `get_terraform_commands_that_need_vars()`
 
-<<<<<<< HEAD
-Returns the list of terraform commands that accept -var and -var-file parameters. This function is used when defining [extra_arguments](#extra_arguments):
-=======
 Returns the list of terraform commands that accept -var and -var-file parameters. This function is used when defining [extra_arguments](#keep-your-cli-flags-dry).
 
 ```
@@ -1190,15 +1183,11 @@
   }
 }
 ```
->>>>>>> c87eb0a7
 
 #### get_terraform_commands_that_need_locking
 
 `get_terraform_commands_that_need_locking()`
 
-<<<<<<< HEAD
-Returns the list of terraform commands that accept -lock-timeout parameter. This function is used when defining [extra_arguments](#extra_arguments):
-=======
 Returns the list of terraform commands that accept -lock-timeout parameter. This function is used when defining [extra_arguments](#keep-your-cli-flags-dry).
 
 ```hcl
@@ -1212,16 +1201,11 @@
   }
 }
 ```
->>>>>>> c87eb0a7
 
 _Note: Functions that return a list of values must be used in a single declaration like:_
 
 ```hcl
-<<<<<<< HEAD
-commands = "${get_terraform_commands_that_need_vars()}"
-=======
 commands = ["${get_terraform_commands_that_need_vars()}"]
->>>>>>> c87eb0a7
 
 # which result in:
 commands = ["apply", "console", "destroy", "import", "plan", "push", "refresh"]
@@ -1259,11 +1243,7 @@
     ...
 
     extra_arguments "common_var" {
-<<<<<<< HEAD
-      commands = "${get_terraform_commands_that_need_vars()}"
-=======
       commands = ["${get_terraform_commands_that_need_vars()}"]
->>>>>>> c87eb0a7
       arguments = ["-var-file=${get_aws_account_id()}.tfvars"]
     }
   }
