--- conflicted
+++ resolved
@@ -410,19 +410,12 @@
 }
 
 func TestParseWithBootStrapFile(t *testing.T) {
-<<<<<<< HEAD
-=======
 	// Cannot be run in parallel since it defines an environment variable
->>>>>>> 5cf82fdf
 	fixture := "../test/fixture-bootstrap/"
 	absolute, _ := filepath.Abs(fixture)
 	os.Setenv(options.EnvBootConfigs, fmt.Sprintf("%[1]s/a.tfvars:%[1]s/b.tfvars", absolute))
 	defer func() { os.Setenv(options.EnvBootConfigs, "") }()
 
-<<<<<<< HEAD
-	// Cannot be run in parallel since it defines an environment variable
-=======
->>>>>>> 5cf82fdf
 	configPath := fixture + DefaultTerragruntConfigPath
 
 	config, err := util.ReadFileAsString(configPath)
