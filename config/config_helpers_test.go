package config

import (
	"fmt"
	"github.com/gruntwork-io/terragrunt/errors"
	"github.com/gruntwork-io/terragrunt/options"
	"github.com/gruntwork-io/terragrunt/test/helpers"
	"github.com/gruntwork-io/terragrunt/util"
	"github.com/stretchr/testify/assert"
	"os"
	"path/filepath"
	"testing"
)

// It is no longer possible to pass nil as parameter for include
var mockDefaultInclude = IncludeConfig{Path: DefaultTerragruntConfigPath}

func TestPathRelativeToInclude(t *testing.T) {
	t.Parallel()

	testCases := []struct {
		include           IncludeConfig
		terragruntOptions options.TerragruntOptions
		expectedPath      string
	}{
		{
			mockDefaultInclude,
			options.TerragruntOptions{TerragruntConfigPath: helpers.RootFolder + "child/" + DefaultTerragruntConfigPath, NonInteractive: true},
			".",
		},
		{
			IncludeConfig{Path: "../" + DefaultTerragruntConfigPath},
			options.TerragruntOptions{TerragruntConfigPath: helpers.RootFolder + "child/" + DefaultTerragruntConfigPath, NonInteractive: true},
			"child",
		},
		{
			IncludeConfig{Path: helpers.RootFolder + DefaultTerragruntConfigPath},
			options.TerragruntOptions{TerragruntConfigPath: helpers.RootFolder + "child/" + DefaultTerragruntConfigPath, NonInteractive: true},
			"child",
		},
		{
			IncludeConfig{Path: "../../../" + DefaultTerragruntConfigPath},
			options.TerragruntOptions{TerragruntConfigPath: helpers.RootFolder + "child/sub-child/sub-sub-child/" + DefaultTerragruntConfigPath, NonInteractive: true},
			"child/sub-child/sub-sub-child",
		},
		{
			IncludeConfig{Path: helpers.RootFolder + DefaultTerragruntConfigPath},
			options.TerragruntOptions{TerragruntConfigPath: helpers.RootFolder + "child/sub-child/sub-sub-child/" + DefaultTerragruntConfigPath, NonInteractive: true},
			"child/sub-child/sub-sub-child",
		},
		{
			IncludeConfig{Path: "../../other-child/" + DefaultTerragruntConfigPath},
			options.TerragruntOptions{TerragruntConfigPath: helpers.RootFolder + "child/sub-child/" + DefaultTerragruntConfigPath, NonInteractive: true},
			"../child/sub-child",
		},
		{
			IncludeConfig{Path: "../../" + DefaultTerragruntConfigPath},
			options.TerragruntOptions{TerragruntConfigPath: "../child/sub-child/" + DefaultTerragruntConfigPath, NonInteractive: true},
			"child/sub-child",
		},
		{
			IncludeConfig{Path: "${find_in_parent_folders()}"},
			options.TerragruntOptions{TerragruntConfigPath: "../test/fixture-parent-folders/terragrunt-in-root/child/sub-child/" + DefaultTerragruntConfigPath, NonInteractive: true},
			"child/sub-child",
		},
	}

	for _, testCase := range testCases {
		actualPath, actualErr := pathRelativeToInclude(testCase.include, &testCase.terragruntOptions)
		assert.Nil(t, actualErr, "For include %v and options %v, unexpected error: %v", testCase.include, testCase.terragruntOptions, actualErr)
		assert.Equal(t, testCase.expectedPath, actualPath, "For include %v and options %v", testCase.include, testCase.terragruntOptions)
	}
}

func TestPathRelativeFromInclude(t *testing.T) {
	t.Parallel()

	testCases := []struct {
		include           IncludeConfig
		terragruntOptions options.TerragruntOptions
		expectedPath      string
	}{
		{
			mockDefaultInclude,
			options.TerragruntOptions{TerragruntConfigPath: helpers.RootFolder + "child/" + DefaultTerragruntConfigPath, NonInteractive: true},
			".",
		},
		{
			IncludeConfig{Path: "../" + DefaultTerragruntConfigPath},
			options.TerragruntOptions{TerragruntConfigPath: helpers.RootFolder + "child/" + DefaultTerragruntConfigPath, NonInteractive: true},
			"..",
		},
		{
			IncludeConfig{Path: helpers.RootFolder + DefaultTerragruntConfigPath},
			options.TerragruntOptions{TerragruntConfigPath: helpers.RootFolder + "child/" + DefaultTerragruntConfigPath, NonInteractive: true},
			"..",
		},
		{
			IncludeConfig{Path: "../../../" + DefaultTerragruntConfigPath},
			options.TerragruntOptions{TerragruntConfigPath: helpers.RootFolder + "child/sub-child/sub-sub-child/" + DefaultTerragruntConfigPath, NonInteractive: true},
			"../../..",
		},
		{
			IncludeConfig{Path: helpers.RootFolder + DefaultTerragruntConfigPath},
			options.TerragruntOptions{TerragruntConfigPath: helpers.RootFolder + "child/sub-child/sub-sub-child/" + DefaultTerragruntConfigPath, NonInteractive: true},
			"../../..",
		},
		{
			IncludeConfig{Path: "../../other-child/" + DefaultTerragruntConfigPath},
			options.TerragruntOptions{TerragruntConfigPath: helpers.RootFolder + "child/sub-child/" + DefaultTerragruntConfigPath, NonInteractive: true},
			"../../other-child",
		},
		{
			IncludeConfig{Path: "../../" + DefaultTerragruntConfigPath},
			options.TerragruntOptions{TerragruntConfigPath: "../child/sub-child/" + DefaultTerragruntConfigPath, NonInteractive: true},
			"../..",
		},
		{
			IncludeConfig{Path: "${find_in_parent_folders()}"},
			options.TerragruntOptions{TerragruntConfigPath: "../test/fixture-parent-folders/terragrunt-in-root/child/sub-child/" + DefaultTerragruntConfigPath, NonInteractive: true},
			"../..",
		},
	}

	for _, testCase := range testCases {
		actualPath, actualErr := pathRelativeFromInclude(testCase.include, &testCase.terragruntOptions)
		assert.Nil(t, actualErr, "For include %v and options %v, unexpected error: %v", testCase.include, testCase.terragruntOptions, actualErr)
		assert.Equal(t, testCase.expectedPath, actualPath, "For include %v and options %v", testCase.include, testCase.terragruntOptions)
	}
}

func TestFindInParentFolders(t *testing.T) {
	t.Parallel()

	testCases := []struct {
		terragruntOptions options.TerragruntOptions
		expectedPath      string
		expectedErr       error
	}{
		{
			options.TerragruntOptions{TerragruntConfigPath: "../test/fixture-parent-folders/terragrunt-in-root/child/" + DefaultTerragruntConfigPath, NonInteractive: true},
			"../" + DefaultTerragruntConfigPath,
			nil,
		},
		{
			options.TerragruntOptions{TerragruntConfigPath: "../test/fixture-parent-folders/terragrunt-in-root/child/sub-child/sub-sub-child/" + DefaultTerragruntConfigPath, NonInteractive: true},
			"../../../" + DefaultTerragruntConfigPath,
			nil,
		},
		{
			options.TerragruntOptions{TerragruntConfigPath: "../test/fixture-parent-folders/no-terragrunt-in-root/child/sub-child/" + DefaultTerragruntConfigPath, NonInteractive: true},
			"",
			ParentTerragruntConfigNotFound("../test/fixture-parent-folders/no-terragrunt-in-root/child/sub-child/" + DefaultTerragruntConfigPath),
		},
		{
			options.TerragruntOptions{TerragruntConfigPath: "../test/fixture-parent-folders/multiple-terragrunt-in-parents/child/" + DefaultTerragruntConfigPath, NonInteractive: true},
			"../" + DefaultTerragruntConfigPath,
			nil,
		},
		{
			options.TerragruntOptions{TerragruntConfigPath: "../test/fixture-parent-folders/multiple-terragrunt-in-parents/child/sub-child/" + DefaultTerragruntConfigPath, NonInteractive: true},
			"../" + DefaultTerragruntConfigPath,
			nil,
		},
		{
			options.TerragruntOptions{TerragruntConfigPath: "../test/fixture-parent-folders/multiple-terragrunt-in-parents/child/sub-child/sub-sub-child/" + DefaultTerragruntConfigPath, NonInteractive: true},
			"../" + DefaultTerragruntConfigPath,
			nil,
		},
		{
			options.TerragruntOptions{TerragruntConfigPath: "/", NonInteractive: true},
			"",
			ParentTerragruntConfigNotFound("/"),
		},
		{
			options.TerragruntOptions{TerragruntConfigPath: "/fake/path", NonInteractive: true},
			"",
			ParentTerragruntConfigNotFound("/fake/path"),
		},
	}

	for _, testCase := range testCases {
		actualPath, actualErr := findInParentFolders(&testCase.terragruntOptions)
		if testCase.expectedErr != nil {
			assert.True(t, errors.IsError(actualErr, testCase.expectedErr), "For options %v, expected error %v but got error %v", testCase.terragruntOptions, testCase.expectedErr, actualErr)
		} else {
			assert.Nil(t, actualErr, "For options %v, unexpected error: %v", testCase.terragruntOptions, actualErr)
			assert.Equal(t, testCase.expectedPath, actualPath, "For options %v", testCase.terragruntOptions)
		}
	}
}

func TestResolveTerragruntInterpolation(t *testing.T) {
	t.Parallel()

	testCases := []struct {
		str               string
		include           IncludeConfig
		terragruntOptions options.TerragruntOptions
		expectedOut       string
		expectedErr       error
	}{
		{
			"${path_relative_to_include()}",
			mockDefaultInclude,
			options.TerragruntOptions{TerragruntConfigPath: "/root/child/" + DefaultTerragruntConfigPath, NonInteractive: true},
			".",
			nil,
		},
		{
			"${path_relative_to_include()}",
			IncludeConfig{Path: "../" + DefaultTerragruntConfigPath},
			options.TerragruntOptions{TerragruntConfigPath: "/root/child/" + DefaultTerragruntConfigPath, NonInteractive: true},
			"child",
			nil,
		},
		{
			"${path_relative_to_include()}",
			IncludeConfig{Path: "${find_in_parent_folders()}"},
			options.TerragruntOptions{TerragruntConfigPath: "../test/fixture-parent-folders/terragrunt-in-root/child/sub-child/" + DefaultTerragruntConfigPath, NonInteractive: true},
			"child/sub-child",
			nil,
		},
		{
			"${find_in_parent_folders()}",
			mockDefaultInclude,
			options.TerragruntOptions{TerragruntConfigPath: "../test/fixture-parent-folders/terragrunt-in-root/child/sub-child/" + DefaultTerragruntConfigPath, NonInteractive: true},
			"../../" + DefaultTerragruntConfigPath,
			nil,
		},
		{
			"${find_in_parent_folders()}",
			mockDefaultInclude,
			options.TerragruntOptions{TerragruntConfigPath: "../test/fixture-parent-folders/no-terragrunt-in-root/child/sub-child/" + DefaultTerragruntConfigPath, NonInteractive: true},
			"",
			ParentTerragruntConfigNotFound("../test/fixture-parent-folders/no-terragrunt-in-root/child/sub-child/" + DefaultTerragruntConfigPath),
		},
		{
			"${find_in_parent_folders}",
			mockDefaultInclude,
			options.TerragruntOptions{TerragruntConfigPath: "/root/child/" + DefaultTerragruntConfigPath, NonInteractive: true},
			"",
			InvalidInterpolationSyntax("${find_in_parent_folders}"),
		},
		{
			"{find_in_parent_folders()}",
			mockDefaultInclude,
			options.TerragruntOptions{TerragruntConfigPath: "/root/child/" + DefaultTerragruntConfigPath, NonInteractive: true},
			"",
			InvalidInterpolationSyntax("{find_in_parent_folders()}"),
		},
		{
			"find_in_parent_folders()",
			mockDefaultInclude,
			options.TerragruntOptions{TerragruntConfigPath: "/root/child/" + DefaultTerragruntConfigPath, NonInteractive: true},
			"",
			InvalidInterpolationSyntax("find_in_parent_folders()"),
		},
	}

	for _, testCase := range testCases {
		actualOut, actualErr := resolveTerragruntInterpolation(testCase.str, testCase.include, &testCase.terragruntOptions)
		if testCase.expectedErr != nil {
			assert.True(t, errors.IsError(actualErr, testCase.expectedErr), "For string '%s' include %v and options %v, expected error %v but got error %v", testCase.str, testCase.include, testCase.terragruntOptions, testCase.expectedErr, actualErr)
		} else {
			assert.Nil(t, actualErr, "For string '%s' include %v and options %v, unexpected error: %v", testCase.str, testCase.include, testCase.terragruntOptions, actualErr)
			assert.Equal(t, testCase.expectedOut, actualOut, "For string '%s' include %v and options %v", testCase.str, testCase.include, testCase.terragruntOptions)
		}
	}
}

func TestResolveTerragruntConfigString(t *testing.T) {
	t.Parallel()

	testCases := []struct {
		str               string
		include           IncludeConfig
		terragruntOptions options.TerragruntOptions
		expectedOut       string
		expectedErr       error
	}{
		{
			"",
			mockDefaultInclude,
			options.TerragruntOptions{TerragruntConfigPath: "/root/child/" + DefaultTerragruntConfigPath, NonInteractive: true},
			"",
			nil,
		},
		{
			"foo bar",
			mockDefaultInclude,
			options.TerragruntOptions{TerragruntConfigPath: "/root/child/" + DefaultTerragruntConfigPath, NonInteractive: true},
			"foo bar",
			nil,
		},
		{
			"$foo {bar}",
			mockDefaultInclude,
			options.TerragruntOptions{TerragruntConfigPath: "/root/child/" + DefaultTerragruntConfigPath, NonInteractive: true},
			"$foo {bar}",
			nil,
		},
		{
			"${path_relative_to_include()}",
			mockDefaultInclude,
			options.TerragruntOptions{TerragruntConfigPath: "/root/child/" + DefaultTerragruntConfigPath, NonInteractive: true},
			".",
			nil,
		},
		{
			"${path_relative_to_include()}",
			IncludeConfig{Path: "../" + DefaultTerragruntConfigPath},
			options.TerragruntOptions{TerragruntConfigPath: "/root/child/" + DefaultTerragruntConfigPath, NonInteractive: true},
			"child",
			nil,
		},
		{
			"${path_relative_to_include()}",
			IncludeConfig{Path: "${find_in_parent_folders()}"},
			options.TerragruntOptions{TerragruntConfigPath: "../test/fixture-parent-folders/terragrunt-in-root/child/sub-child/" + DefaultTerragruntConfigPath, NonInteractive: true},
			"child/sub-child",
			nil,
		},
		{
			"foo/${path_relative_to_include()}/bar",
			mockDefaultInclude,
			options.TerragruntOptions{TerragruntConfigPath: "/root/child/" + DefaultTerragruntConfigPath, NonInteractive: true},
			"foo/./bar",
			nil,
		},
		{
			"foo/${path_relative_to_include()}/bar",
			IncludeConfig{Path: "../" + DefaultTerragruntConfigPath},
			options.TerragruntOptions{TerragruntConfigPath: "/root/child/" + DefaultTerragruntConfigPath, NonInteractive: true},
			"foo/child/bar",
			nil,
		},
		{
			"foo/${path_relative_to_include()}/bar/${path_relative_to_include()}",
			IncludeConfig{Path: "../" + DefaultTerragruntConfigPath},
			options.TerragruntOptions{TerragruntConfigPath: "/root/child/" + DefaultTerragruntConfigPath, NonInteractive: true},
			"foo/child/bar/child",
			nil,
		},
		{
			"${find_in_parent_folders()}",
			mockDefaultInclude,
			options.TerragruntOptions{TerragruntConfigPath: "../test/fixture-parent-folders/terragrunt-in-root/child/sub-child/" + DefaultTerragruntConfigPath, NonInteractive: true},
			"../../" + DefaultTerragruntConfigPath,
			nil,
		},
		{
			"foo/${find_in_parent_folders()}/bar",
			mockDefaultInclude,
			options.TerragruntOptions{TerragruntConfigPath: "../test/fixture-parent-folders/terragrunt-in-root/child/sub-child/" + DefaultTerragruntConfigPath, NonInteractive: true},
			fmt.Sprintf("foo/../../%s/bar", DefaultTerragruntConfigPath),
			nil,
		},
		{
			"${find_in_parent_folders()}",
			mockDefaultInclude,
			options.TerragruntOptions{TerragruntConfigPath: "../test/fixture-parent-folders/no-terragrunt-in-root/child/sub-child/" + DefaultTerragruntConfigPath, NonInteractive: true},
			"",
			ParentTerragruntConfigNotFound("../test/fixture-parent-folders/no-terragrunt-in-root/child/sub-child/" + DefaultTerragruntConfigPath),
		},
		{
			"foo/${unknown}/bar",
			mockDefaultInclude,
			options.TerragruntOptions{TerragruntConfigPath: "/root/child/" + DefaultTerragruntConfigPath, NonInteractive: true},
			"",
			InvalidInterpolationSyntax("${unknown}"),
		},
	}

	for _, testCase := range testCases {
		actualOut, actualErr := ResolveTerragruntConfigString(testCase.str, testCase.include, &testCase.terragruntOptions)
		if testCase.expectedErr != nil {
			assert.True(t, errors.IsError(actualErr, testCase.expectedErr), "For string '%s' include %v and options %v, expected error %v but got error %v", testCase.str, testCase.include, testCase.terragruntOptions, testCase.expectedErr, actualErr)
		} else {
			assert.Nil(t, actualErr, "For string '%s' include %v and options %v, unexpected error: %v", testCase.str, testCase.include, testCase.terragruntOptions, actualErr)
			assert.Equal(t, testCase.expectedOut, actualOut, "For string '%s' include %v and options %v", testCase.str, testCase.include, testCase.terragruntOptions)
		}
	}
}

func TestResolveEnvInterpolationConfigString(t *testing.T) {
	t.Parallel()

	testCases := []struct {
		str               string
		include           IncludeConfig
		terragruntOptions options.TerragruntOptions
		expectedOut       string
		expectedErr       error
	}{
		{
			"foo/${get_env()}/bar",
			mockDefaultInclude,
			options.TerragruntOptions{TerragruntConfigPath: "/root/child/" + DefaultTerragruntConfigPath, NonInteractive: true},
			"",
			InvalidFunctionParameters(""),
		},
		{
			"foo/${get_env(Invalid Parameters)}/bar",
			mockDefaultInclude,
			options.TerragruntOptions{TerragruntConfigPath: "/root/child/" + DefaultTerragruntConfigPath, NonInteractive: true},
			"",
			InvalidFunctionParameters("Invalid Parameters"),
		},
		{
			"foo/${get_env('env','')}/bar",
			mockDefaultInclude,
			options.TerragruntOptions{TerragruntConfigPath: "/root/child/" + DefaultTerragruntConfigPath, NonInteractive: true},
			"",
			InvalidFunctionParameters("'env',''"),
		},
		{
			`foo/${get_env("","")}/bar`,
			mockDefaultInclude,
			options.TerragruntOptions{TerragruntConfigPath: "/root/child/" + DefaultTerragruntConfigPath, NonInteractive: true},
			"",
			InvalidFunctionParameters(`"",""`),
		},
		{
			`foo/${get_env(   ""    ,   ""    )}/bar`,
			mockDefaultInclude,
			options.TerragruntOptions{TerragruntConfigPath: "/root/child/" + DefaultTerragruntConfigPath, NonInteractive: true},
			"",
			InvalidFunctionParameters(`   ""    ,   ""    `),
		},
		{
			`foo/${get_env("TEST_ENV_TERRAGRUNT_HIT","")}/bar`,
			mockDefaultInclude,
			options.TerragruntOptions{
				TerragruntConfigPath: "/root/child/" + DefaultTerragruntConfigPath,
				NonInteractive:       true,
				Env:                  map[string]string{"TEST_ENV_TERRAGRUNT_OTHER": "SOMETHING"},
			},
			"foo//bar",
			nil,
		},
		{
			`foo/${get_env(    "TEST_ENV_TERRAGRUNT_HIT"   ,   ""   )}/bar`,
			mockDefaultInclude,
			options.TerragruntOptions{
				TerragruntConfigPath: "/root/child/" + DefaultTerragruntConfigPath,
				NonInteractive:       true,
				Env:                  map[string]string{"TEST_ENV_TERRAGRUNT_OTHER": "SOMETHING"},
			},
			"foo//bar",
			nil,
		},
		{
			`foo/${get_env("TEST_ENV_
TERRAGRUNT_HIT","")}/bar`,
			mockDefaultInclude,
			options.TerragruntOptions{
				TerragruntConfigPath: "/root/child/" + DefaultTerragruntConfigPath,
				NonInteractive:       true,
				Env:                  map[string]string{"TEST_ENV_TERRAGRUNT_OTHER": "SOMETHING"},
			},
			`foo/${get_env("TEST_ENV_
TERRAGRUNT_HIT","")}/bar`,
			nil,
		},
		{
			`foo/${get_env("TEST_ENV_TERRAGRUNT_HIT","DEFAULT")}/bar`,
			mockDefaultInclude,
			options.TerragruntOptions{
				TerragruntConfigPath: "/root/child/" + DefaultTerragruntConfigPath,
				NonInteractive:       true,
				Env:                  map[string]string{"TEST_ENV_TERRAGRUNT_OTHER": "SOMETHING"},
			},
			"foo/DEFAULT/bar",
			nil,
		},
		{
			`foo/${get_env(    "TEST_ENV_TERRAGRUNT_HIT      "   ,   "default"   )}/bar`,
			mockDefaultInclude,
			options.TerragruntOptions{
				TerragruntConfigPath: "/root/child/" + DefaultTerragruntConfigPath,
				NonInteractive:       true,
				Env:                  map[string]string{"TEST_ENV_TERRAGRUNT_HIT": "environment hit  "},
			},
			"foo/environment hit  /bar",
			nil,
		},
		{
			`foo/${get_env("TEST_ENV_TERRAGRUNT_HIT","default")}/bar`,
			mockDefaultInclude,
			options.TerragruntOptions{
				TerragruntConfigPath: "/root/child/" + DefaultTerragruntConfigPath,
				NonInteractive:       true,
				Env:                  map[string]string{"TEST_ENV_TERRAGRUNT_HIT": "HIT"},
			},
			"foo/HIT/bar",
			nil,
		},
	}

	for _, testCase := range testCases {
		actualOut, actualErr := ResolveTerragruntConfigString(testCase.str, testCase.include, &testCase.terragruntOptions)
		if testCase.expectedErr != nil {
			assert.True(t, errors.IsError(actualErr, testCase.expectedErr), "For string '%s' include %v and options %v, expected error %v but got error %v and output %v", testCase.str, testCase.include, testCase.terragruntOptions, testCase.expectedErr, actualErr, actualOut)
		} else {
			assert.Nil(t, actualErr, "For string '%s' include %v and options %v, unexpected error: %v", testCase.str, testCase.include, testCase.terragruntOptions, actualErr)
			assert.Equal(t, testCase.expectedOut, actualOut, "For string '%s' include %v and options %v", testCase.str, testCase.include, testCase.terragruntOptions)
		}
	}
}

func TestResolveCommandsInterpolationConfigString(t *testing.T) {
	t.Parallel()

	testCases := []struct {
		str               string
		include           IncludeConfig
		terragruntOptions options.TerragruntOptions
		expectedOut       string
		expectedErr       error
	}{
		{
			`"${get_terraform_commands_that_need_locking()}"`,
			mockDefaultInclude,
			options.TerragruntOptions{TerragruntConfigPath: DefaultTerragruntConfigPath, NonInteractive: true},
			util.CommaSeparatedStrings(TERRAFORM_COMMANDS_NEED_LOCKING),
			nil,
		},
		{
			`commands = ["${get_terraform_commands_that_need_vars()}"]`,
			mockDefaultInclude,
			options.TerragruntOptions{TerragruntConfigPath: DefaultTerragruntConfigPath, NonInteractive: true},
			fmt.Sprintf("commands = [%s]", util.CommaSeparatedStrings(TERRAFORM_COMMANDS_NEED_VARS)),
			nil,
		},
		{
			`commands = "test-${get_terraform_commands_that_need_vars()}"`,
			mockDefaultInclude,
			options.TerragruntOptions{TerragruntConfigPath: DefaultTerragruntConfigPath, NonInteractive: true},
			fmt.Sprintf(`commands = "test-%v"`, TERRAFORM_COMMANDS_NEED_VARS),
			nil,
		},
	}

	for _, testCase := range testCases {
		actualOut, actualErr := ResolveTerragruntConfigString(testCase.str, testCase.include, &testCase.terragruntOptions)
		if testCase.expectedErr != nil {
			assert.True(t, errors.IsError(actualErr, testCase.expectedErr), "For string '%s' include %v and options %v, expected error %v but got error %v and output %v", testCase.str, testCase.include, testCase.terragruntOptions, testCase.expectedErr, actualErr, actualOut)
		} else {
			assert.Nil(t, actualErr, "For string '%s' include %v and options %v, unexpected error: %v", testCase.str, testCase.include, testCase.terragruntOptions, actualErr)
			assert.Equal(t, testCase.expectedOut, actualOut, "For string '%s' include %v and options %v", testCase.str, testCase.include, testCase.terragruntOptions)
		}
	}
}

func TestResolveMultipleInterpolationsConfigString(t *testing.T) {
	t.Parallel()

	testCases := []struct {
		str               string
		include           IncludeConfig
		terragruntOptions options.TerragruntOptions
		expectedOut       string
		expectedErr       error
	}{
		{
			`${get_env("NON_EXISTING_VAR1", "default1")}-${get_env("NON_EXISTING_VAR2", "default2")}`,
			mockDefaultInclude,
			options.TerragruntOptions{TerragruntConfigPath: DefaultTerragruntConfigPath, NonInteractive: true},
			fmt.Sprintf("default1-default2"),
			nil,
		},
		{
			// Included within quotes
			`"${get_env("NON_EXISTING_VAR1", "default1")}-${get_env("NON_EXISTING_VAR2", "default2")}"`,
<<<<<<< HEAD
			mockDefaultInclude,
=======
			nil,
>>>>>>> ab1c8ac4
			options.TerragruntOptions{TerragruntConfigPath: DefaultTerragruntConfigPath, NonInteractive: true},
			fmt.Sprintf(`"default1-default2"`),
			nil,
		},
		{
			// Malformed parameters
			`${get_env("NON_EXISTING_VAR1", "default"-${get_terraform_commands_that_need_vars()}`,
			mockDefaultInclude,
			options.TerragruntOptions{TerragruntConfigPath: DefaultTerragruntConfigPath, NonInteractive: true},
			"",
			InvalidFunctionParameters(`"NON_EXISTING_VAR1", "default"-${get_terraform_commands_that_need_vars(`),
		},
		{
			`test1 = "${get_env("NON_EXISTING_VAR1", "default")}" test2 = ["${get_terraform_commands_that_need_vars()}"]`,
			mockDefaultInclude,
			options.TerragruntOptions{TerragruntConfigPath: DefaultTerragruntConfigPath, NonInteractive: true},
			fmt.Sprintf(`test1 = "default" test2 = [%v]`, util.CommaSeparatedStrings(TERRAFORM_COMMANDS_NEED_VARS)),
			nil,
		},
		{
			`${get_env("NON_EXISTING_VAR1", "default")}-${get_terraform_commands_that_need_vars()}`,
			mockDefaultInclude,
			options.TerragruntOptions{TerragruntConfigPath: DefaultTerragruntConfigPath, NonInteractive: true},
			fmt.Sprintf("default-%v", TERRAFORM_COMMANDS_NEED_VARS),
			nil,
		},
	}

	for _, testCase := range testCases {
		actualOut, actualErr := ResolveTerragruntConfigString(testCase.str, testCase.include, &testCase.terragruntOptions)
		if testCase.expectedErr != nil {
			assert.True(t, errors.IsError(actualErr, testCase.expectedErr), "For string '%s' include %v and options %v, expected error %v but got error %v and output %v", testCase.str, testCase.include, testCase.terragruntOptions, testCase.expectedErr, actualErr, actualOut)
		} else {
			assert.Nil(t, actualErr, "For string '%s' include %v and options %v, unexpected error: %v", testCase.str, testCase.include, testCase.terragruntOptions, actualErr)
			assert.Equal(t, testCase.expectedOut, actualOut, "For string '%s' include %v and options %v", testCase.str, testCase.include, testCase.terragruntOptions)
		}
	}
}

func TestGetTfVarsDirAbsPath(t *testing.T) {
	t.Parallel()
	workingDir, err := os.Getwd()
	assert.Nil(t, err, "Could not get current working dir: %v", err)
	testGetTfVarsDir(t, "/foo/bar/terraform.tfvars", fmt.Sprintf("%s/foo/bar", filepath.VolumeName(workingDir)))
}

func TestGetTfVarsDirRelPath(t *testing.T) {
	t.Parallel()
	workingDir, err := os.Getwd()
	assert.Nil(t, err, "Could not get current working dir: %v", err)
	workingDir = filepath.ToSlash(workingDir)

	testGetTfVarsDir(t, "foo/bar/terraform.tfvars", fmt.Sprintf("%s/foo/bar", workingDir))
}

func testGetTfVarsDir(t *testing.T, configPath string, expectedPath string) {
	terragruntOptions := options.NewTerragruntOptionsForTest(configPath)
	actualPath, err := getTfVarsDir(terragruntOptions)

	assert.Nil(t, err, "Unexpected error: %v", err)
	assert.Equal(t, expectedPath, actualPath)
}

func TestGetParentTfVarsDir(t *testing.T) {
	t.Parallel()

	currentDir, err := os.Getwd()
	assert.Nil(t, err, "Could not get current working dir: %v", err)
	parentDir := filepath.ToSlash(filepath.Dir(currentDir))

	testCases := []struct {
		include           IncludeConfig
		terragruntOptions options.TerragruntOptions
		expectedPath      string
	}{
		{
			mockDefaultInclude,
			options.TerragruntOptions{TerragruntConfigPath: helpers.RootFolder + "child/" + DefaultTerragruntConfigPath, NonInteractive: true},
			helpers.RootFolder + "child",
		},
		{
			IncludeConfig{Path: "../" + DefaultTerragruntConfigPath},
			options.TerragruntOptions{TerragruntConfigPath: helpers.RootFolder + "child/" + DefaultTerragruntConfigPath, NonInteractive: true},
			helpers.RootFolder,
		},
		{
			IncludeConfig{Path: helpers.RootFolder + DefaultTerragruntConfigPath},
			options.TerragruntOptions{TerragruntConfigPath: helpers.RootFolder + "child/" + DefaultTerragruntConfigPath, NonInteractive: true},
			helpers.RootFolder,
		},
		{
			IncludeConfig{Path: "../../../" + DefaultTerragruntConfigPath},
			options.TerragruntOptions{TerragruntConfigPath: helpers.RootFolder + "child/sub-child/sub-sub-child/" + DefaultTerragruntConfigPath, NonInteractive: true},
			helpers.RootFolder,
		},
		{
			IncludeConfig{Path: helpers.RootFolder + DefaultTerragruntConfigPath},
			options.TerragruntOptions{TerragruntConfigPath: helpers.RootFolder + "child/sub-child/sub-sub-child/" + DefaultTerragruntConfigPath, NonInteractive: true},
			helpers.RootFolder,
		},
		{
			IncludeConfig{Path: "../../other-child/" + DefaultTerragruntConfigPath},
			options.TerragruntOptions{TerragruntConfigPath: helpers.RootFolder + "child/sub-child/" + DefaultTerragruntConfigPath, NonInteractive: true},
			fmt.Sprintf("%s/other-child", filepath.VolumeName(parentDir)),
		},
		{
			IncludeConfig{Path: "../../" + DefaultTerragruntConfigPath},
			options.TerragruntOptions{TerragruntConfigPath: "../child/sub-child/" + DefaultTerragruntConfigPath, NonInteractive: true},
			parentDir,
		},
		{
			IncludeConfig{Path: "${find_in_parent_folders()}"},
			options.TerragruntOptions{TerragruntConfigPath: "../test/fixture-parent-folders/terragrunt-in-root/child/sub-child/" + DefaultTerragruntConfigPath, NonInteractive: true},
			fmt.Sprintf("%s/test/fixture-parent-folders/terragrunt-in-root", parentDir),
		},
	}

	for _, testCase := range testCases {
		actualPath, actualErr := getParentTfVarsDir(testCase.include, &testCase.terragruntOptions)
		assert.Nil(t, actualErr, "For include %v and options %v, unexpected error: %v", testCase.include, testCase.terragruntOptions, actualErr)
		assert.Equal(t, testCase.expectedPath, actualPath, "For include %v and options %v", testCase.include, testCase.terragruntOptions)
	}
}<|MERGE_RESOLUTION|>--- conflicted
+++ resolved
@@ -12,7 +12,6 @@
 	"testing"
 )
 
-// It is no longer possible to pass nil as parameter for include
 var mockDefaultInclude = IncludeConfig{Path: DefaultTerragruntConfigPath}
 
 func TestPathRelativeToInclude(t *testing.T) {
@@ -573,11 +572,7 @@
 		{
 			// Included within quotes
 			`"${get_env("NON_EXISTING_VAR1", "default1")}-${get_env("NON_EXISTING_VAR2", "default2")}"`,
-<<<<<<< HEAD
-			mockDefaultInclude,
-=======
-			nil,
->>>>>>> ab1c8ac4
+			mockDefaultInclude,
 			options.TerragruntOptions{TerragruntConfigPath: DefaultTerragruntConfigPath, NonInteractive: true},
 			fmt.Sprintf(`"default1-default2"`),
 			nil,
