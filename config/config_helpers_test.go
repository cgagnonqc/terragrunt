package config

import (
	"fmt"
	"github.com/gruntwork-io/terragrunt/errors"
	"github.com/gruntwork-io/terragrunt/options"
	"github.com/gruntwork-io/terragrunt/test/helpers"
	"github.com/gruntwork-io/terragrunt/util"
	"github.com/stretchr/testify/assert"
	"os"
	"path/filepath"
	"testing"
)

var mockDefaultInclude = IncludeConfig{Path: DefaultTerragruntConfigPath}

func TestPathRelativeToInclude(t *testing.T) {
	t.Parallel()

	testCases := []struct {
		include           IncludeConfig
		terragruntOptions options.TerragruntOptions
		expectedPath      string
	}{
		{
			mockDefaultInclude,
			options.TerragruntOptions{TerragruntConfigPath: helpers.RootFolder + "child/" + DefaultTerragruntConfigPath, NonInteractive: true},
			".",
		},
		{
			IncludeConfig{Path: "../" + DefaultTerragruntConfigPath},
			options.TerragruntOptions{TerragruntConfigPath: helpers.RootFolder + "child/" + DefaultTerragruntConfigPath, NonInteractive: true},
			"child",
		},
		{
			IncludeConfig{Path: helpers.RootFolder + DefaultTerragruntConfigPath},
			options.TerragruntOptions{TerragruntConfigPath: helpers.RootFolder + "child/" + DefaultTerragruntConfigPath, NonInteractive: true},
			"child",
		},
		{
			IncludeConfig{Path: "../../../" + DefaultTerragruntConfigPath},
			options.TerragruntOptions{TerragruntConfigPath: helpers.RootFolder + "child/sub-child/sub-sub-child/" + DefaultTerragruntConfigPath, NonInteractive: true},
			"child/sub-child/sub-sub-child",
		},
		{
			IncludeConfig{Path: helpers.RootFolder + DefaultTerragruntConfigPath},
			options.TerragruntOptions{TerragruntConfigPath: helpers.RootFolder + "child/sub-child/sub-sub-child/" + DefaultTerragruntConfigPath, NonInteractive: true},
			"child/sub-child/sub-sub-child",
		},
		{
			IncludeConfig{Path: "../../other-child/" + DefaultTerragruntConfigPath},
			options.TerragruntOptions{TerragruntConfigPath: helpers.RootFolder + "child/sub-child/" + DefaultTerragruntConfigPath, NonInteractive: true},
			"../child/sub-child",
		},
		{
			IncludeConfig{Path: "../../" + DefaultTerragruntConfigPath},
			options.TerragruntOptions{TerragruntConfigPath: "../child/sub-child/" + DefaultTerragruntConfigPath, NonInteractive: true},
			"child/sub-child",
		},
		{
			IncludeConfig{Path: "${find_in_parent_folders()}"},
			options.TerragruntOptions{TerragruntConfigPath: "../test/fixture-parent-folders/terragrunt-in-root/child/sub-child/" + DefaultTerragruntConfigPath, NonInteractive: true},
			"child/sub-child",
		},
	}

	for _, testCase := range testCases {
		actualPath, actualErr := pathRelativeToInclude(testCase.include, &testCase.terragruntOptions)
		assert.Nil(t, actualErr, "For include %v and options %v, unexpected error: %v", testCase.include, testCase.terragruntOptions, actualErr)
		assert.Equal(t, testCase.expectedPath, actualPath, "For include %v and options %v", testCase.include, testCase.terragruntOptions)
	}
}

func TestPathRelativeFromInclude(t *testing.T) {
	t.Parallel()

	testCases := []struct {
		include           IncludeConfig
		terragruntOptions options.TerragruntOptions
		expectedPath      string
	}{
		{
			mockDefaultInclude,
			options.TerragruntOptions{TerragruntConfigPath: helpers.RootFolder + "child/" + DefaultTerragruntConfigPath, NonInteractive: true},
			".",
		},
		{
			IncludeConfig{Path: "../" + DefaultTerragruntConfigPath},
			options.TerragruntOptions{TerragruntConfigPath: helpers.RootFolder + "child/" + DefaultTerragruntConfigPath, NonInteractive: true},
			"..",
		},
		{
			IncludeConfig{Path: helpers.RootFolder + DefaultTerragruntConfigPath},
			options.TerragruntOptions{TerragruntConfigPath: helpers.RootFolder + "child/" + DefaultTerragruntConfigPath, NonInteractive: true},
			"..",
		},
		{
			IncludeConfig{Path: "../../../" + DefaultTerragruntConfigPath},
			options.TerragruntOptions{TerragruntConfigPath: helpers.RootFolder + "child/sub-child/sub-sub-child/" + DefaultTerragruntConfigPath, NonInteractive: true},
			"../../..",
		},
		{
			IncludeConfig{Path: helpers.RootFolder + DefaultTerragruntConfigPath},
			options.TerragruntOptions{TerragruntConfigPath: helpers.RootFolder + "child/sub-child/sub-sub-child/" + DefaultTerragruntConfigPath, NonInteractive: true},
			"../../..",
		},
		{
			IncludeConfig{Path: "../../other-child/" + DefaultTerragruntConfigPath},
			options.TerragruntOptions{TerragruntConfigPath: helpers.RootFolder + "child/sub-child/" + DefaultTerragruntConfigPath, NonInteractive: true},
			"../../other-child",
		},
		{
			IncludeConfig{Path: "../../" + DefaultTerragruntConfigPath},
			options.TerragruntOptions{TerragruntConfigPath: "../child/sub-child/" + DefaultTerragruntConfigPath, NonInteractive: true},
			"../..",
		},
		{
			IncludeConfig{Path: "${find_in_parent_folders()}"},
			options.TerragruntOptions{TerragruntConfigPath: "../test/fixture-parent-folders/terragrunt-in-root/child/sub-child/" + DefaultTerragruntConfigPath, NonInteractive: true},
			"../..",
		},
	}

	for _, testCase := range testCases {
		actualPath, actualErr := pathRelativeFromInclude(testCase.include, &testCase.terragruntOptions)
		assert.Nil(t, actualErr, "For include %v and options %v, unexpected error: %v", testCase.include, testCase.terragruntOptions, actualErr)
		assert.Equal(t, testCase.expectedPath, actualPath, "For include %v and options %v", testCase.include, testCase.terragruntOptions)
	}
}

func TestFindInParentFolders(t *testing.T) {
	t.Parallel()

	testCases := []struct {
		terragruntOptions options.TerragruntOptions
		expectedPath      string
		expectedErr       error
	}{
		{
			options.TerragruntOptions{TerragruntConfigPath: "../test/fixture-parent-folders/terragrunt-in-root/child/" + DefaultTerragruntConfigPath, NonInteractive: true},
			"../" + DefaultTerragruntConfigPath,
			nil,
		},
		{
			options.TerragruntOptions{TerragruntConfigPath: "../test/fixture-parent-folders/terragrunt-in-root/child/sub-child/sub-sub-child/" + DefaultTerragruntConfigPath, NonInteractive: true},
			"../../../" + DefaultTerragruntConfigPath,
			nil,
		},
		{
			options.TerragruntOptions{TerragruntConfigPath: "../test/fixture-parent-folders/no-terragrunt-in-root/child/sub-child/" + DefaultTerragruntConfigPath, NonInteractive: true},
			"",
			ParentTerragruntConfigNotFound("../test/fixture-parent-folders/no-terragrunt-in-root/child/sub-child/" + DefaultTerragruntConfigPath),
		},
		{
			options.TerragruntOptions{TerragruntConfigPath: "../test/fixture-parent-folders/multiple-terragrunt-in-parents/child/" + DefaultTerragruntConfigPath, NonInteractive: true},
			"../" + DefaultTerragruntConfigPath,
			nil,
		},
		{
			options.TerragruntOptions{TerragruntConfigPath: "../test/fixture-parent-folders/multiple-terragrunt-in-parents/child/sub-child/" + DefaultTerragruntConfigPath, NonInteractive: true},
			"../" + DefaultTerragruntConfigPath,
			nil,
		},
		{
			options.TerragruntOptions{TerragruntConfigPath: "../test/fixture-parent-folders/multiple-terragrunt-in-parents/child/sub-child/sub-sub-child/" + DefaultTerragruntConfigPath, NonInteractive: true},
			"../" + DefaultTerragruntConfigPath,
			nil,
		},
		{
			options.TerragruntOptions{TerragruntConfigPath: "/", NonInteractive: true},
			"",
			ParentTerragruntConfigNotFound("/"),
		},
		{
			options.TerragruntOptions{TerragruntConfigPath: "/fake/path", NonInteractive: true},
			"",
			ParentTerragruntConfigNotFound("/fake/path"),
		},
	}

	for _, testCase := range testCases {
		actualPath, actualErr := findInParentFolders(&testCase.terragruntOptions)
		if testCase.expectedErr != nil {
			assert.True(t, errors.IsError(actualErr, testCase.expectedErr), "For options %v, expected error %v but got error %v", testCase.terragruntOptions, testCase.expectedErr, actualErr)
		} else {
			assert.Nil(t, actualErr, "For options %v, unexpected error: %v", testCase.terragruntOptions, actualErr)
			assert.Equal(t, testCase.expectedPath, actualPath, "For options %v", testCase.terragruntOptions)
		}
	}
}

func TestResolveTerragruntInterpolation(t *testing.T) {
	t.Parallel()

	testCases := []struct {
		str               string
		include           IncludeConfig
		terragruntOptions options.TerragruntOptions
		expectedOut       string
		expectedErr       error
	}{
		{
			"${path_relative_to_include()}",
			mockDefaultInclude,
			options.TerragruntOptions{TerragruntConfigPath: "/root/child/" + DefaultTerragruntConfigPath, NonInteractive: true},
			".",
			nil,
		},
		{
			"${path_relative_to_include()}",
			IncludeConfig{Path: "../" + DefaultTerragruntConfigPath},
			options.TerragruntOptions{TerragruntConfigPath: "/root/child/" + DefaultTerragruntConfigPath, NonInteractive: true},
			"child",
			nil,
		},
		{
			"${path_relative_to_include()}",
			IncludeConfig{Path: "${find_in_parent_folders()}"},
			options.TerragruntOptions{TerragruntConfigPath: "../test/fixture-parent-folders/terragrunt-in-root/child/sub-child/" + DefaultTerragruntConfigPath, NonInteractive: true},
			"child/sub-child",
			nil,
		},
		{
			"${find_in_parent_folders()}",
			mockDefaultInclude,
			options.TerragruntOptions{TerragruntConfigPath: "../test/fixture-parent-folders/terragrunt-in-root/child/sub-child/" + DefaultTerragruntConfigPath, NonInteractive: true},
			"../../" + DefaultTerragruntConfigPath,
			nil,
		},
		{
			"${find_in_parent_folders()}",
			mockDefaultInclude,
			options.TerragruntOptions{TerragruntConfigPath: "../test/fixture-parent-folders/no-terragrunt-in-root/child/sub-child/" + DefaultTerragruntConfigPath, NonInteractive: true},
			"",
			ParentTerragruntConfigNotFound("../test/fixture-parent-folders/no-terragrunt-in-root/child/sub-child/" + DefaultTerragruntConfigPath),
		},
		{
			"${find_in_parent_folders}",
			mockDefaultInclude,
			options.TerragruntOptions{TerragruntConfigPath: "/root/child/" + DefaultTerragruntConfigPath, NonInteractive: true},
			"",
			InvalidInterpolationSyntax("${find_in_parent_folders}"),
		},
		{
			"{find_in_parent_folders()}",
			mockDefaultInclude,
			options.TerragruntOptions{TerragruntConfigPath: "/root/child/" + DefaultTerragruntConfigPath, NonInteractive: true},
			"",
			InvalidInterpolationSyntax("{find_in_parent_folders()}"),
		},
		{
			"find_in_parent_folders()",
			mockDefaultInclude,
			options.TerragruntOptions{TerragruntConfigPath: "/root/child/" + DefaultTerragruntConfigPath, NonInteractive: true},
			"",
			InvalidInterpolationSyntax("find_in_parent_folders()"),
		},
	}

	for _, testCase := range testCases {
		actualOut, actualErr := resolveTerragruntInterpolation(testCase.str, testCase.include, &testCase.terragruntOptions)
		if testCase.expectedErr != nil {
			assert.True(t, errors.IsError(actualErr, testCase.expectedErr), "For string '%s' include %v and options %v, expected error %v but got error %v", testCase.str, testCase.include, testCase.terragruntOptions, testCase.expectedErr, actualErr)
		} else {
			assert.Nil(t, actualErr, "For string '%s' include %v and options %v, unexpected error: %v", testCase.str, testCase.include, testCase.terragruntOptions, actualErr)
			assert.Equal(t, testCase.expectedOut, actualOut, "For string '%s' include %v and options %v", testCase.str, testCase.include, testCase.terragruntOptions)
		}
	}
}

func TestResolveTerragruntConfigString(t *testing.T) {
	t.Parallel()

	testCases := []struct {
		str               string
		include           IncludeConfig
		terragruntOptions options.TerragruntOptions
		expectedOut       string
		expectedErr       error
	}{
		{
			"",
			mockDefaultInclude,
			options.TerragruntOptions{TerragruntConfigPath: "/root/child/" + DefaultTerragruntConfigPath, NonInteractive: true},
			"",
			nil,
		},
		{
			"foo bar",
			mockDefaultInclude,
			options.TerragruntOptions{TerragruntConfigPath: "/root/child/" + DefaultTerragruntConfigPath, NonInteractive: true},
			"foo bar",
			nil,
		},
		{
			"$foo {bar}",
			mockDefaultInclude,
			options.TerragruntOptions{TerragruntConfigPath: "/root/child/" + DefaultTerragruntConfigPath, NonInteractive: true},
			"$foo {bar}",
			nil,
		},
		{
			"${path_relative_to_include()}",
			mockDefaultInclude,
			options.TerragruntOptions{TerragruntConfigPath: "/root/child/" + DefaultTerragruntConfigPath, NonInteractive: true},
			".",
			nil,
		},
		{
			"${path_relative_to_include()}",
			IncludeConfig{Path: "../" + DefaultTerragruntConfigPath},
			options.TerragruntOptions{TerragruntConfigPath: "/root/child/" + DefaultTerragruntConfigPath, NonInteractive: true},
			"child",
			nil,
		},
		{
			"${path_relative_to_include()}",
			IncludeConfig{Path: "${find_in_parent_folders()}"},
			options.TerragruntOptions{TerragruntConfigPath: "../test/fixture-parent-folders/terragrunt-in-root/child/sub-child/" + DefaultTerragruntConfigPath, NonInteractive: true},
			"child/sub-child",
			nil,
		},
		{
			"foo/${path_relative_to_include()}/bar",
			mockDefaultInclude,
			options.TerragruntOptions{TerragruntConfigPath: "/root/child/" + DefaultTerragruntConfigPath, NonInteractive: true},
			"foo/./bar",
			nil,
		},
		{
			"foo/${path_relative_to_include()}/bar",
			IncludeConfig{Path: "../" + DefaultTerragruntConfigPath},
			options.TerragruntOptions{TerragruntConfigPath: "/root/child/" + DefaultTerragruntConfigPath, NonInteractive: true},
			"foo/child/bar",
			nil,
		},
		{
			"foo/${path_relative_to_include()}/bar/${path_relative_to_include()}",
			IncludeConfig{Path: "../" + DefaultTerragruntConfigPath},
			options.TerragruntOptions{TerragruntConfigPath: "/root/child/" + DefaultTerragruntConfigPath, NonInteractive: true},
			"foo/child/bar/child",
			nil,
		},
		{
			"${find_in_parent_folders()}",
			mockDefaultInclude,
			options.TerragruntOptions{TerragruntConfigPath: "../test/fixture-parent-folders/terragrunt-in-root/child/sub-child/" + DefaultTerragruntConfigPath, NonInteractive: true},
			"../../" + DefaultTerragruntConfigPath,
			nil,
		},
		{
			"foo/${find_in_parent_folders()}/bar",
			mockDefaultInclude,
			options.TerragruntOptions{TerragruntConfigPath: "../test/fixture-parent-folders/terragrunt-in-root/child/sub-child/" + DefaultTerragruntConfigPath, NonInteractive: true},
			fmt.Sprintf("foo/../../%s/bar", DefaultTerragruntConfigPath),
			nil,
		},
		{
			"${find_in_parent_folders()}",
			mockDefaultInclude,
			options.TerragruntOptions{TerragruntConfigPath: "../test/fixture-parent-folders/no-terragrunt-in-root/child/sub-child/" + DefaultTerragruntConfigPath, NonInteractive: true},
			"",
			ParentTerragruntConfigNotFound("../test/fixture-parent-folders/no-terragrunt-in-root/child/sub-child/" + DefaultTerragruntConfigPath),
		},
		{
			"foo/${unknown}/bar",
			mockDefaultInclude,
			options.TerragruntOptions{TerragruntConfigPath: "/root/child/" + DefaultTerragruntConfigPath, NonInteractive: true},
			"",
			InvalidInterpolationSyntax("${unknown}"),
		},
	}

	for _, testCase := range testCases {
		actualOut, actualErr := ResolveTerragruntConfigString(testCase.str, testCase.include, &testCase.terragruntOptions)
		if testCase.expectedErr != nil {
			assert.True(t, errors.IsError(actualErr, testCase.expectedErr), "For string '%s' include %v and options %v, expected error %v but got error %v", testCase.str, testCase.include, testCase.terragruntOptions, testCase.expectedErr, actualErr)
		} else {
			assert.Nil(t, actualErr, "For string '%s' include %v and options %v, unexpected error: %v", testCase.str, testCase.include, testCase.terragruntOptions, actualErr)
			assert.Equal(t, testCase.expectedOut, actualOut, "For string '%s' include %v and options %v", testCase.str, testCase.include, testCase.terragruntOptions)
		}
	}
}

func TestResolveEnvInterpolationConfigString(t *testing.T) {
	t.Parallel()

	testCases := []struct {
		str               string
		include           IncludeConfig
		terragruntOptions options.TerragruntOptions
		expectedOut       string
		expectedErr       error
	}{
		{
			"foo/${get_env()}/bar",
			mockDefaultInclude,
			options.TerragruntOptions{TerragruntConfigPath: "/root/child/" + DefaultTerragruntConfigPath, NonInteractive: true},
			"",
			InvalidFunctionParameters(""),
		},
		{
			"foo/${get_env(Invalid Parameters)}/bar",
			mockDefaultInclude,
			options.TerragruntOptions{TerragruntConfigPath: "/root/child/" + DefaultTerragruntConfigPath, NonInteractive: true},
			"",
			InvalidFunctionParameters("Invalid Parameters"),
		},
		{
			"foo/${get_env('env','')}/bar",
			mockDefaultInclude,
			options.TerragruntOptions{TerragruntConfigPath: "/root/child/" + DefaultTerragruntConfigPath, NonInteractive: true},
			"",
			InvalidFunctionParameters("'env',''"),
		},
		{
			`foo/${get_env("","")}/bar`,
			mockDefaultInclude,
			options.TerragruntOptions{TerragruntConfigPath: "/root/child/" + DefaultTerragruntConfigPath, NonInteractive: true},
			"",
			InvalidFunctionParameters(`"",""`),
		},
		{
			`foo/${get_env(   ""    ,   ""    )}/bar`,
			mockDefaultInclude,
			options.TerragruntOptions{TerragruntConfigPath: "/root/child/" + DefaultTerragruntConfigPath, NonInteractive: true},
			"",
			InvalidFunctionParameters(`   ""    ,   ""    `),
		},
		{
			`foo/${get_env("TEST_ENV_TERRAGRUNT_HIT","")}/bar`,
			mockDefaultInclude,
			options.TerragruntOptions{
				TerragruntConfigPath: "/root/child/" + DefaultTerragruntConfigPath,
				NonInteractive:       true,
				Env:                  map[string]string{"TEST_ENV_TERRAGRUNT_OTHER": "SOMETHING"},
			},
			"foo//bar",
			nil,
		},
		{
			`foo/${get_env(    "TEST_ENV_TERRAGRUNT_HIT"   ,   ""   )}/bar`,
			mockDefaultInclude,
			options.TerragruntOptions{
				TerragruntConfigPath: "/root/child/" + DefaultTerragruntConfigPath,
				NonInteractive:       true,
				Env:                  map[string]string{"TEST_ENV_TERRAGRUNT_OTHER": "SOMETHING"},
			},
			"foo//bar",
			nil,
		},
		{
			`foo/${get_env("TEST_ENV_
TERRAGRUNT_HIT","")}/bar`,
			mockDefaultInclude,
			options.TerragruntOptions{
				TerragruntConfigPath: "/root/child/" + DefaultTerragruntConfigPath,
				NonInteractive:       true,
				Env:                  map[string]string{"TEST_ENV_TERRAGRUNT_OTHER": "SOMETHING"},
			},
			`foo/${get_env("TEST_ENV_
TERRAGRUNT_HIT","")}/bar`,
			nil,
		},
		{
			`foo/${get_env("TEST_ENV_TERRAGRUNT_HIT","DEFAULT")}/bar`,
			mockDefaultInclude,
			options.TerragruntOptions{
				TerragruntConfigPath: "/root/child/" + DefaultTerragruntConfigPath,
				NonInteractive:       true,
				Env:                  map[string]string{"TEST_ENV_TERRAGRUNT_OTHER": "SOMETHING"},
			},
			"foo/DEFAULT/bar",
			nil,
		},
		{
			`foo/${get_env(    "TEST_ENV_TERRAGRUNT_HIT      "   ,   "default"   )}/bar`,
			mockDefaultInclude,
			options.TerragruntOptions{
				TerragruntConfigPath: "/root/child/" + DefaultTerragruntConfigPath,
				NonInteractive:       true,
				Env:                  map[string]string{"TEST_ENV_TERRAGRUNT_HIT": "environment hit  "},
			},
			"foo/environment hit  /bar",
			nil,
		},
		{
			`foo/${get_env("TEST_ENV_TERRAGRUNT_HIT","default")}/bar`,
			mockDefaultInclude,
			options.TerragruntOptions{
				TerragruntConfigPath: "/root/child/" + DefaultTerragruntConfigPath,
				NonInteractive:       true,
				Env:                  map[string]string{"TEST_ENV_TERRAGRUNT_HIT": "HIT"},
			},
			"foo/HIT/bar",
			nil,
		},
	}

	for _, testCase := range testCases {
		actualOut, actualErr := ResolveTerragruntConfigString(testCase.str, testCase.include, &testCase.terragruntOptions)
		if testCase.expectedErr != nil {
			assert.True(t, errors.IsError(actualErr, testCase.expectedErr), "For string '%s' include %v and options %v, expected error %v but got error %v and output %v", testCase.str, testCase.include, testCase.terragruntOptions, testCase.expectedErr, actualErr, actualOut)
		} else {
			assert.Nil(t, actualErr, "For string '%s' include %v and options %v, unexpected error: %v", testCase.str, testCase.include, testCase.terragruntOptions, actualErr)
			assert.Equal(t, testCase.expectedOut, actualOut, "For string '%s' include %v and options %v", testCase.str, testCase.include, testCase.terragruntOptions)
		}
	}
}

func TestResolveCommandsInterpolationConfigString(t *testing.T) {
	t.Parallel()

	testCases := []struct {
		str               string
		include           IncludeConfig
		terragruntOptions options.TerragruntOptions
		expectedOut       string
		expectedErr       error
	}{
		{
			`"${get_terraform_commands_that_need_locking()}"`,
			mockDefaultInclude,
			options.TerragruntOptions{TerragruntConfigPath: DefaultTerragruntConfigPath, NonInteractive: true},
			util.CommaSeparatedStrings(TERRAFORM_COMMANDS_NEED_LOCKING),
			nil,
		},
		{
			`commands = ["${get_terraform_commands_that_need_vars()}"]`,
			mockDefaultInclude,
			options.TerragruntOptions{TerragruntConfigPath: DefaultTerragruntConfigPath, NonInteractive: true},
			fmt.Sprintf("commands = [%s]", util.CommaSeparatedStrings(TERRAFORM_COMMANDS_NEED_VARS)),
			nil,
		},
		{
			`commands = "test-${get_terraform_commands_that_need_vars()}"`,
			mockDefaultInclude,
			options.TerragruntOptions{TerragruntConfigPath: DefaultTerragruntConfigPath, NonInteractive: true},
			fmt.Sprintf(`commands = "test-%v"`, TERRAFORM_COMMANDS_NEED_VARS),
			nil,
		},
	}

	for _, testCase := range testCases {
		actualOut, actualErr := ResolveTerragruntConfigString(testCase.str, testCase.include, &testCase.terragruntOptions)
		if testCase.expectedErr != nil {
			assert.True(t, errors.IsError(actualErr, testCase.expectedErr), "For string '%s' include %v and options %v, expected error %v but got error %v and output %v", testCase.str, testCase.include, testCase.terragruntOptions, testCase.expectedErr, actualErr, actualOut)
		} else {
			assert.Nil(t, actualErr, "For string '%s' include %v and options %v, unexpected error: %v", testCase.str, testCase.include, testCase.terragruntOptions, actualErr)
			assert.Equal(t, testCase.expectedOut, actualOut, "For string '%s' include %v and options %v", testCase.str, testCase.include, testCase.terragruntOptions)
		}
	}
}

func TestResolveMultipleInterpolationsConfigString(t *testing.T) {
	t.Parallel()

	testCases := []struct {
		str               string
		include           IncludeConfig
		terragruntOptions options.TerragruntOptions
		expectedOut       string
		expectedErr       error
	}{
		{
			`${get_env("NON_EXISTING_VAR1", "default1")}-${get_env("NON_EXISTING_VAR2", "default2")}`,
			mockDefaultInclude,
			options.TerragruntOptions{TerragruntConfigPath: DefaultTerragruntConfigPath, NonInteractive: true},
			fmt.Sprintf("default1-default2"),
			nil,
		},
		{
			// Included within quotes
			`"${get_env("NON_EXISTING_VAR1", "default1")}-${get_env("NON_EXISTING_VAR2", "default2")}"`,
			mockDefaultInclude,
			options.TerragruntOptions{TerragruntConfigPath: DefaultTerragruntConfigPath, NonInteractive: true},
			fmt.Sprintf(`"default1-default2"`),
			nil,
		},
		{
			// Malformed parameters
			`${get_env("NON_EXISTING_VAR1", "default"-${get_terraform_commands_that_need_vars()}`,
			mockDefaultInclude,
			options.TerragruntOptions{TerragruntConfigPath: DefaultTerragruntConfigPath, NonInteractive: true},
			"",
			InvalidFunctionParameters(`"NON_EXISTING_VAR1", "default"-${get_terraform_commands_that_need_vars(`),
		},
		{
			`test1 = "${get_env("NON_EXISTING_VAR1", "default")}" test2 = ["${get_terraform_commands_that_need_vars()}"]`,
<<<<<<< HEAD
			mockDefaultInclude,
			options.TerragruntOptions{TerragruntConfigPath: DefaultTerragruntConfigPath, NonInteractive: true},
			fmt.Sprintf(`test1 = "default" test2 = [%v]`, util.CommaSeparatedStrings(TERRAFORM_COMMANDS_NEED_VARS)),
=======
			nil,
			options.TerragruntOptions{TerragruntConfigPath: DefaultTerragruntConfigPath, NonInteractive: true},
			fmt.Sprintf(`test1 = "default" test2 = [%v]`, util.CommaSeparatedStrings(TERRAFORM_COMMANDS_NEED_VARS)),
			nil,
		},
		{
			`${get_env("NON_EXISTING_VAR1", "default")}-${get_terraform_commands_that_need_vars()}`,
>>>>>>> 0e92c070
			nil,
		},
		{
			`${get_env("NON_EXISTING_VAR1", "default")}-${get_terraform_commands_that_need_vars()}`,
			mockDefaultInclude,
			options.TerragruntOptions{TerragruntConfigPath: DefaultTerragruntConfigPath, NonInteractive: true},
			fmt.Sprintf("default-%v", TERRAFORM_COMMANDS_NEED_VARS),
			nil,
		},
	}

	for _, testCase := range testCases {
		actualOut, actualErr := ResolveTerragruntConfigString(testCase.str, testCase.include, &testCase.terragruntOptions)
		if testCase.expectedErr != nil {
			assert.True(t, errors.IsError(actualErr, testCase.expectedErr), "For string '%s' include %v and options %v, expected error %v but got error %v and output %v", testCase.str, testCase.include, testCase.terragruntOptions, testCase.expectedErr, actualErr, actualOut)
		} else {
			assert.Nil(t, actualErr, "For string '%s' include %v and options %v, unexpected error: %v", testCase.str, testCase.include, testCase.terragruntOptions, actualErr)
			assert.Equal(t, testCase.expectedOut, actualOut, "For string '%s' include %v and options %v", testCase.str, testCase.include, testCase.terragruntOptions)
		}
	}
}

func TestGetTfVarsDirAbsPath(t *testing.T) {
	t.Parallel()
	workingDir, err := os.Getwd()
	assert.Nil(t, err, "Could not get current working dir: %v", err)
	testGetTfVarsDir(t, "/foo/bar/terraform.tfvars", fmt.Sprintf("%s/foo/bar", filepath.VolumeName(workingDir)))
}

func TestGetTfVarsDirRelPath(t *testing.T) {
	t.Parallel()
	workingDir, err := os.Getwd()
	assert.Nil(t, err, "Could not get current working dir: %v", err)
	workingDir = filepath.ToSlash(workingDir)

	testGetTfVarsDir(t, "foo/bar/terraform.tfvars", fmt.Sprintf("%s/foo/bar", workingDir))
}

func testGetTfVarsDir(t *testing.T, configPath string, expectedPath string) {
	terragruntOptions := options.NewTerragruntOptionsForTest(configPath)
	actualPath, err := getTfVarsDir(terragruntOptions)

	assert.Nil(t, err, "Unexpected error: %v", err)
	assert.Equal(t, expectedPath, actualPath)
}

func TestGetParentTfVarsDir(t *testing.T) {
	t.Parallel()

	currentDir, err := os.Getwd()
	assert.Nil(t, err, "Could not get current working dir: %v", err)
	parentDir := filepath.ToSlash(filepath.Dir(currentDir))

	testCases := []struct {
		include           IncludeConfig
		terragruntOptions options.TerragruntOptions
		expectedPath      string
	}{
		{
			mockDefaultInclude,
			options.TerragruntOptions{TerragruntConfigPath: helpers.RootFolder + "child/" + DefaultTerragruntConfigPath, NonInteractive: true},
			helpers.RootFolder + "child",
		},
		{
			IncludeConfig{Path: "../" + DefaultTerragruntConfigPath},
			options.TerragruntOptions{TerragruntConfigPath: helpers.RootFolder + "child/" + DefaultTerragruntConfigPath, NonInteractive: true},
			helpers.RootFolder,
		},
		{
			IncludeConfig{Path: helpers.RootFolder + DefaultTerragruntConfigPath},
			options.TerragruntOptions{TerragruntConfigPath: helpers.RootFolder + "child/" + DefaultTerragruntConfigPath, NonInteractive: true},
			helpers.RootFolder,
		},
		{
			IncludeConfig{Path: "../../../" + DefaultTerragruntConfigPath},
			options.TerragruntOptions{TerragruntConfigPath: helpers.RootFolder + "child/sub-child/sub-sub-child/" + DefaultTerragruntConfigPath, NonInteractive: true},
			helpers.RootFolder,
		},
		{
			IncludeConfig{Path: helpers.RootFolder + DefaultTerragruntConfigPath},
			options.TerragruntOptions{TerragruntConfigPath: helpers.RootFolder + "child/sub-child/sub-sub-child/" + DefaultTerragruntConfigPath, NonInteractive: true},
			helpers.RootFolder,
		},
		{
			IncludeConfig{Path: "../../other-child/" + DefaultTerragruntConfigPath},
			options.TerragruntOptions{TerragruntConfigPath: helpers.RootFolder + "child/sub-child/" + DefaultTerragruntConfigPath, NonInteractive: true},
			fmt.Sprintf("%s/other-child", filepath.VolumeName(parentDir)),
		},
		{
			IncludeConfig{Path: "../../" + DefaultTerragruntConfigPath},
			options.TerragruntOptions{TerragruntConfigPath: "../child/sub-child/" + DefaultTerragruntConfigPath, NonInteractive: true},
			parentDir,
		},
		{
			IncludeConfig{Path: "${find_in_parent_folders()}"},
			options.TerragruntOptions{TerragruntConfigPath: "../test/fixture-parent-folders/terragrunt-in-root/child/sub-child/" + DefaultTerragruntConfigPath, NonInteractive: true},
			fmt.Sprintf("%s/test/fixture-parent-folders/terragrunt-in-root", parentDir),
		},
	}

	for _, testCase := range testCases {
		actualPath, actualErr := getParentTfVarsDir(testCase.include, &testCase.terragruntOptions)
		assert.Nil(t, actualErr, "For include %v and options %v, unexpected error: %v", testCase.include, testCase.terragruntOptions, actualErr)
		assert.Equal(t, testCase.expectedPath, actualPath, "For include %v and options %v", testCase.include, testCase.terragruntOptions)
	}
}<|MERGE_RESOLUTION|>--- conflicted
+++ resolved
@@ -12,6 +12,7 @@
 	"testing"
 )
 
+// It is no longer possible to pass nil as parameter for include
 var mockDefaultInclude = IncludeConfig{Path: DefaultTerragruntConfigPath}
 
 func TestPathRelativeToInclude(t *testing.T) {
@@ -587,19 +588,9 @@
 		},
 		{
 			`test1 = "${get_env("NON_EXISTING_VAR1", "default")}" test2 = ["${get_terraform_commands_that_need_vars()}"]`,
-<<<<<<< HEAD
 			mockDefaultInclude,
 			options.TerragruntOptions{TerragruntConfigPath: DefaultTerragruntConfigPath, NonInteractive: true},
 			fmt.Sprintf(`test1 = "default" test2 = [%v]`, util.CommaSeparatedStrings(TERRAFORM_COMMANDS_NEED_VARS)),
-=======
-			nil,
-			options.TerragruntOptions{TerragruntConfigPath: DefaultTerragruntConfigPath, NonInteractive: true},
-			fmt.Sprintf(`test1 = "default" test2 = [%v]`, util.CommaSeparatedStrings(TERRAFORM_COMMANDS_NEED_VARS)),
-			nil,
-		},
-		{
-			`${get_env("NON_EXISTING_VAR1", "default")}-${get_terraform_commands_that_need_vars()}`,
->>>>>>> 0e92c070
 			nil,
 		},
 		{
