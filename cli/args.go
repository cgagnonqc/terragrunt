package cli

import (
	goErrors "errors"
	"fmt"
	"os"
	"path/filepath"
	"strings"

	"github.com/gruntwork-io/terragrunt/config"
	"github.com/gruntwork-io/terragrunt/errors"
	"github.com/gruntwork-io/terragrunt/options"
	"github.com/gruntwork-io/terragrunt/util"
	"github.com/op/go-logging"
	"github.com/urfave/cli"
)

// Parse command line options that are passed in for Terragrunt
func ParseTerragruntOptions(cliContext *cli.Context) (*options.TerragruntOptions, error) {
	terragruntOptions, err := parseTerragruntOptionsFromArgs(cliContext.Args())
	if err != nil {
		return nil, err
	}

	terragruntOptions.Writer = cliContext.App.Writer
	terragruntOptions.ErrWriter = cliContext.App.ErrWriter

	return terragruntOptions, nil
}

// TODO: replace the urfave CLI library with something else.
//
// EXPLANATION: The normal way to parse flags with the urfave CLI library would be to define the flags in the
// CreateTerragruntCLI method and to read the values of those flags using cliContext.String(...),
// cliContext.Bool(...), etc. Unfortunately, this does not work here due to a limitation in the urfave
// CLI library: if the user passes in any "command" whatsoever, (e.g. the "apply" in "terragrunt apply"), then
// any flags that come after it are not parsed (e.g. the "--foo" is not parsed in "terragrunt apply --foo").
// Therefore, we have to parse options ourselves, which is infuriating. For more details on this limitation,
// see: https://github.com/urfave/cli/issues/533. For now, our workaround is to dumbly loop over the arguments
// and look for the ones we need, but in the future, we should change to a different CLI library to avoid this
// limitation.
func parseTerragruntOptionsFromArgs(args []string) (*options.TerragruntOptions, error) {
	currentDir, err := os.Getwd()
	if err != nil {
		return nil, errors.WithStackTrace(err)
	}

	workingDir, err := parseStringArg(args, OPT_WORKING_DIR, currentDir)
	if err != nil {
		return nil, err
	}

	terragruntConfigPath, err := parseStringArg(args, OPT_TERRAGRUNT_CONFIG, os.Getenv("TERRAGRUNT_CONFIG"))
	if err != nil {
		return nil, err
	}
	if terragruntConfigPath == "" {
		terragruntConfigPath = config.DefaultConfigPath(workingDir)
	}

	terraformPath, err := parseStringArg(args, OPT_TERRAGRUNT_TFPATH, os.Getenv("TERRAGRUNT_TFPATH"))
	if err != nil {
		return nil, err
	}
	if terraformPath == "" {
		terraformPath = "terraform"
	}

	terraformSource, err := parseStringArg(args, OPT_TERRAGRUNT_SOURCE, os.Getenv("TERRAGRUNT_SOURCE"))
	if err != nil {
		return nil, err
	}

	loggingLevel, err := parseStringArg(args, OPT_LOGGING_LEVEL, os.Getenv("TERRAGRUNT_LOGGING_LEVEL"))
	if err != nil {
		return nil, err
	}

	sourceUpdate := parseBooleanArg(args, OPT_TERRAGRUNT_SOURCE_UPDATE, false)

	ignoreDependencyErrors := parseBooleanArg(args, OPT_TERRAGRUNT_IGNORE_DEPENDENCY_ERRORS, false)

<<<<<<< HEAD
	options := options.TerragruntOptions{
		TerragruntConfigPath:   filepath.ToSlash(terragruntConfigPath),
		TerraformPath:          filepath.ToSlash(terraformPath),
		NonInteractive:         parseBooleanArg(args, OPT_NON_INTERACTIVE, false),
		TerraformCliArgs:       filterTerragruntArgs(args),
		WorkingDir:             filepath.ToSlash(workingDir),
		Logger:                 util.CreateLogger(""),
		RunTerragrunt:          runTerragrunt,
		Source:                 terraformSource,
		SourceUpdate:           sourceUpdate,
		Env:                    map[string]string{},
		Variables:              options.VariableList{},
		IgnoreDependencyErrors: ignoreDependencyErrors,
	}

	parseEnvironmentVariables(&options, os.Environ())
	parseVarsAndVarFiles(&options, args)

	err = util.InitLogging(loggingLevel, logging.INFO, !util.ListContainsElement(options.TerraformCliArgs, "-no-color"))
	return &options, err
=======
	opts := options.NewTerragruntOptions(filepath.ToSlash(terragruntConfigPath))

	opts.TerraformPath = filepath.ToSlash(terraformPath)
	opts.NonInteractive = parseBooleanArg(args, OPT_NON_INTERACTIVE, false)
	opts.TerraformCliArgs = filterTerragruntArgs(args)
	opts.WorkingDir = filepath.ToSlash(workingDir)
	opts.Logger = util.CreateLogger("")
	opts.RunTerragrunt = runTerragrunt
	opts.Source = terraformSource
	opts.SourceUpdate = sourceUpdate
	opts.IgnoreDependencyErrors = ignoreDependencyErrors
	opts.Env = parseEnvironmentVariables(os.Environ())

	return opts, nil
>>>>>>> 11d5f5d2
}

func filterTerraformExtraArgs(terragruntOptions *options.TerragruntOptions, terragruntConfig *config.TerragruntConfig) []string {
	out := []string{}
	cmd := firstArg(terragruntOptions.TerraformCliArgs)

	for _, arg := range terragruntConfig.Terraform.ExtraArgs {
		currentCommandIncluded := util.ListContainsElement(arg.Commands, cmd)

		if currentCommandIncluded {
			out = append(out, arg.Arguments...)
		}

		// We first process all the -var because they have precedence over -var-file
		// If vars is specified, add -var <key=value> for each specified key
		keyFunc := func(key string) string { return strings.Split(key, "=")[0] }
		varList := util.RemoveDuplicatesFromList(arg.Vars, true, keyFunc)
		variablesExplicitlyProvided := terragruntOptions.VariablesExplicitlyProvided()
		for _, varDef := range varList {
			varDef = config.SubstituteVars(varDef, terragruntOptions)
			if key, value, err := splitVariable(varDef); err != nil {
				terragruntOptions.Logger.Warningf("-var ignored in %v: %v", arg.Name, err)
			} else {
				if util.ListContainsElement(variablesExplicitlyProvided, key) {
					continue
				}
				terragruntOptions.Variables.SetValue(key, value, options.VarParameter)
			}
			if currentCommandIncluded {
				out = append(out, "-var", varDef)
			}
		}

		// If RequiredVarFiles is specified, add -var-file=<file> for each specified files
		for _, file := range util.RemoveDuplicatesFromListKeepLast(arg.RequiredVarFiles) {
			file = config.SubstituteVars(file, terragruntOptions)
			importTfVarFile(terragruntOptions, file, options.VarFile)
			terragruntOptions.Logger.Infof("Importing %s", file)
			if currentCommandIncluded {
				out = append(out, fmt.Sprintf("-var-file=%s", file))
			}
		}

		// If OptionalVarFiles is specified, check for each file if it exists and if so, add -var-file=<file>
		// It is possible that many files resolve to the same path, so we remove duplicates.
		for _, file := range util.RemoveDuplicatesFromListKeepLast(arg.OptionalVarFiles) {
			file = config.SubstituteVars(file, terragruntOptions)
			if util.FileExists(file) {
				if currentCommandIncluded {
					out = append(out, fmt.Sprintf("-var-file=%s", file))
				}
				terragruntOptions.Logger.Infof("Importing %s", file)
				importTfVarFile(terragruntOptions, file, options.VarFile)
			} else if currentCommandIncluded {
				terragruntOptions.Logger.Infof("Skipping var-file %s as it does not exist", file)
			}
		}
	}

	return out
}

func parseEnvironmentVariables(terragruntOptions *options.TerragruntOptions, environment []string) {
	const tfPrefix = "TF_VAR_"
	for i := 0; i < len(environment); i++ {
		if key, value, err := splitVariable(environment[i]); err != nil {
			terragruntOptions.Logger.Warningf("Environment variable ignored: %v", err)
		} else {
			terragruntOptions.Env[key] = value
			// All environment variables starting with TF_ENV_ are considered as variables
			if strings.HasPrefix(key, tfPrefix) {
				terragruntOptions.Variables.SetValue(key[len(tfPrefix):], value, options.Environment)
			}
		}
	}
}

func splitVariable(str string) (key, value string, err error) {
	variableSplit := strings.SplitN(str, "=", 2)

	if len(variableSplit) == 2 {
		key, value, err = strings.TrimSpace(variableSplit[0]), variableSplit[1], nil
	} else {
		err = goErrors.New(fmt.Sprintf("Invalid variable format %v, should be name=value", str))
	}
	return
}

func importTfVarFile(terragruntOptions *options.TerragruntOptions, path string, source options.VariableSource) {
	vars, err := util.LoadTfVars(path)
	if err != nil {
		terragruntOptions.Logger.Errorf("Unable to read file %s, %v", path, err)
	}
	for key, value := range vars {
		terragruntOptions.Variables.SetValue(key, value, source)
	}
}

func parseVarsAndVarFiles(terragruntOptions *options.TerragruntOptions, args []string) {
	const varFile = "-var-file="
	const varArg = "-var"

	for i := 0; i < len(args); i++ {
		if strings.HasPrefix(args[i], varFile) {
			path := args[i][len(varFile):]
			importTfVarFile(terragruntOptions, path, options.VarFileExplicit)
		}
	}

	for i := 0; i < len(args); i++ {
		if args[i] == varArg && i+1 < len(args) {
			if key, value, err := splitVariable(args[i+1]); err != nil {
				terragruntOptions.Logger.Warningf("-var ignored: %v", err)
			} else {
				terragruntOptions.Variables.SetValue(key, value, options.VarParameterExplicit)
			}
		}
	}
}

// Return a copy of the given args with all Terragrunt-specific args removed
func filterTerragruntArgs(args []string) []string {
	out := []string{}
	for i := 0; i < len(args); i++ {
		arg := args[i]
		argWithoutPrefix := strings.TrimPrefix(arg, "--")

		if util.ListContainsElement(MULTI_MODULE_COMMANDS, arg) {
			// Skip multi-module commands entirely
			continue
		}

		if util.ListContainsElement(ALL_TERRAGRUNT_STRING_OPTS, argWithoutPrefix) {
			// String flags have the argument and the value, so skip both
			i = i + 1
			continue
		}
		if util.ListContainsElement(ALL_TERRAGRUNT_BOOLEAN_OPTS, argWithoutPrefix) {
			// Just skip the boolean flag
			continue
		}

		out = append(out, arg)
	}
	return out
}

// Find a boolean argument (e.g. --foo) of the given name in the given list of arguments. If it's present, return true.
// If it isn't, return defaultValue.
func parseBooleanArg(args []string, argName string, defaultValue bool) bool {
	for _, arg := range args {
		if arg == fmt.Sprintf("--%s", argName) {
			return true
		}
	}
	return defaultValue
}

// Find a string argument (e.g. --foo "VALUE") of the given name in the given list of arguments. If it's present,
// return its value. If it is present, but has no value, return an error. If it isn't present, return defaultValue.
func parseStringArg(args []string, argName string, defaultValue string) (string, error) {
	for i, arg := range args {
		if arg == fmt.Sprintf("--%s", argName) {
			if (i + 1) < len(args) {
				return args[i+1], nil
			} else {
				return "", errors.WithStackTrace(ArgMissingValue(argName))
			}
		}
	}
	return defaultValue, nil
}

// A convenience method that returns the first item (0th index) in the given list or an empty string if this is an
// empty list
func firstArg(args []string) string {
	if len(args) > 0 {
		return args[0]
	}
	return ""
}

// A convenience method that returns the second item (1st index) in the given list or an empty string if this is a
// list that has less than 2 items in it
func secondArg(args []string) string {
	if len(args) > 1 {
		return args[1]
	}
	return ""
}

// Custom error types

type ArgMissingValue string

func (err ArgMissingValue) Error() string {
	return fmt.Sprintf("You must specify a value for the --%s option", string(err))
}<|MERGE_RESOLUTION|>--- conflicted
+++ resolved
@@ -80,30 +80,7 @@
 
 	ignoreDependencyErrors := parseBooleanArg(args, OPT_TERRAGRUNT_IGNORE_DEPENDENCY_ERRORS, false)
 
-<<<<<<< HEAD
-	options := options.TerragruntOptions{
-		TerragruntConfigPath:   filepath.ToSlash(terragruntConfigPath),
-		TerraformPath:          filepath.ToSlash(terraformPath),
-		NonInteractive:         parseBooleanArg(args, OPT_NON_INTERACTIVE, false),
-		TerraformCliArgs:       filterTerragruntArgs(args),
-		WorkingDir:             filepath.ToSlash(workingDir),
-		Logger:                 util.CreateLogger(""),
-		RunTerragrunt:          runTerragrunt,
-		Source:                 terraformSource,
-		SourceUpdate:           sourceUpdate,
-		Env:                    map[string]string{},
-		Variables:              options.VariableList{},
-		IgnoreDependencyErrors: ignoreDependencyErrors,
-	}
-
-	parseEnvironmentVariables(&options, os.Environ())
-	parseVarsAndVarFiles(&options, args)
-
-	err = util.InitLogging(loggingLevel, logging.INFO, !util.ListContainsElement(options.TerraformCliArgs, "-no-color"))
-	return &options, err
-=======
 	opts := options.NewTerragruntOptions(filepath.ToSlash(terragruntConfigPath))
-
 	opts.TerraformPath = filepath.ToSlash(terraformPath)
 	opts.NonInteractive = parseBooleanArg(args, OPT_NON_INTERACTIVE, false)
 	opts.TerraformCliArgs = filterTerragruntArgs(args)
@@ -113,10 +90,14 @@
 	opts.Source = terraformSource
 	opts.SourceUpdate = sourceUpdate
 	opts.IgnoreDependencyErrors = ignoreDependencyErrors
-	opts.Env = parseEnvironmentVariables(os.Environ())
-
-	return opts, nil
->>>>>>> 11d5f5d2
+	opts.Env = map[string]string{}
+	opts.Variables = options.VariableList{}
+
+	parseEnvironmentVariables(opts, os.Environ())
+	parseVarsAndVarFiles(opts, args)
+
+	err = util.InitLogging(loggingLevel, logging.INFO, !util.ListContainsElement(opts.TerraformCliArgs, "-no-color"))
+	return opts, err
 }
 
 func filterTerraformExtraArgs(terragruntOptions *options.TerragruntOptions, terragruntConfig *config.TerragruntConfig) []string {
