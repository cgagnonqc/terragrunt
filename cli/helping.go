--- conflicted
+++ resolved
@@ -7,249 +7,70 @@
 	"github.com/gruntwork-io/terragrunt/config"
 	"github.com/gruntwork-io/terragrunt/options"
 	"github.com/gruntwork-io/terragrunt/util"
+	"gopkg.in/alecthomas/kingpin.v2"
 )
 
 // PrintVersions prints the version of all configured underlying tools
 func PrintVersions(terragruntOptions *options.TerragruntOptions, conf *config.TerragruntConfig) {
-<<<<<<< HEAD
-	terragruntOptions.Println("Terragrunt version", terragruntVersion)
-	terragruntOptions.Println("Terraform version", terraformVersion)
-
-	for _, extraCmd := range conf.ExtraCommands {
-		if extraCmd.VersionArg == "" || len(extraCmd.OS) > 0 && !util.ListContainsElement(extraCmd.OS, runtime.GOOS) {
-			continue
-		}
-
-		if strings.Contains(extraCmd.Name, " ") {
-			terragruntOptions.Printf("\n%s\n", item(extraCmd.Name))
-		}
-		if extraCmd.Commands == nil {
-			if extraCmd.Command == "" {
-				extraCmd.Commands = []string{extraCmd.Name}
-			} else {
-				extraCmd.Commands = []string{extraCmd.Command}
-			}
-		}
-		for _, cmd := range extraCmd.Commands {
-			loggingLevel := logging.GetLevel("")
-			if loggingLevel == logging.NOTICE {
-				logging.SetLevel(logging.WARNING, "")
-			}
-			os.Setenv("TERRAGRUNT_COMMAND", cmd)
-			args := []string{extraCmd.VersionArg}
-			if strings.ContainsAny(extraCmd.VersionArg, " |,&$") {
-				cmd = "bash"
-				args = util.ExpandArguments([]string{"-c", extraCmd.VersionArg}, terragruntOptions.WorkingDir)
-			}
-			out, err := shell.RunShellCommandAndCaptureOutput(terragruntOptions, false, cmd, args...)
-			logging.SetLevel(loggingLevel, "")
-			if err != nil {
-				terragruntOptions.Logger.Infof("Got %s %s while getting version for %s", color.RedString(err.Error()), out, cmd)
-			} else {
-				terragruntOptions.Println(strings.TrimSpace(out))
-			}
-		}
-	}
-=======
 	fmt.Println("Terragrunt version", terragruntVersion)
 	fmt.Println("Terraform version", terraformVersion)
 	fmt.Print(conf.ExtraCommands.GetVersions())
->>>>>>> cdad33ca
 }
 
 // PrintDoc prints the contextual documentation relative to the current project
 func PrintDoc(terragruntOptions *options.TerragruntOptions, conf *config.TerragruntConfig) {
-	listOnly := util.ListContainsElement(terragruntOptions.TerraformCliArgs[1:], "list")
+	var app = kingpin.New("get-doc", "Get documentation about current terragrunt project configuration")
+	listOnly := app.Flag("list", "Only list the element names").Short('l').Bool()
+	extraArgs := app.Flag("args", "List the extra_arguments configurations").Short('A').Bool()
+	imports := app.Flag("imports", "List the import_files configurations").Short('I').Bool()
+	hooks := app.Flag("hooks", "List the pre_hook & post_hook configurations").Short('H').Bool()
+	commands := app.Flag("commands", "List the extra_command configurations").Short('C').Bool()
+	useColor := app.Flag("color", "Enable colors").Short('c').Bool()
+	noColor := app.Flag("no-color", "Disable colors").Short('0').Bool()
+	filters := app.Arg("filters", "Filter the result").Strings()
+	app.HelpFlag.Short('h')
+	app.Parse(terragruntOptions.TerraformCliArgs[1:])
+	all := !(*hooks || *extraArgs || *imports || *commands)
+	if *noColor {
+		color.NoColor = true
+	} else if *useColor {
+		color.NoColor = false
+	}
+
 	title := color.New(color.FgHiWhite)
 
-<<<<<<< HEAD
-	if !doc.listOnly {
-		terragruntOptions.Println(conf.Description)
-	}
-
-	print := func(section, content string) {
-		terragruntOptions.Printf(title.Sprint(section))
-		if !doc.listOnly {
-			terragruntOptions.Println()
+	print := func(section, format, content string, active bool) {
+		if !active && !all || content == "" {
+			return
+		}
+		if section != "" {
+			terragruntOptions.Printf("%s:", title.Sprint(section))
+			if !*listOnly {
+				terragruntOptions.Println()
+			}
 		}
 
-		terragruntOptions.Println(util.Indent(content, 4))
-		if doc.listOnly {
+		terragruntOptions.Printf(format, util.Indent(content, 4))
+		if *listOnly && content != "" {
 			terragruntOptions.Println()
 		}
 	}
 
-	print("Extra arguments: (in evaluation order):", doc.extraArgs(conf.Terraform.ExtraArgs))
-	print("File importers (in execution order):", doc.importers(conf.ImportFiles, terragruntOptions.WorkingDir))
-	print("Pre hooks (in execution order):", doc.hooks(conf.PreHooks, false))
-	print("Initialize Terraform state", doc.hooks(conf.PreHooks, true))
-	print("Post hooks (in execution order):", doc.hooks(conf.PostHooks))
-	print("Extra commands available:", doc.extraCommands(conf.ExtraCommands))
-}
-
-type printDoc struct {
-	listOnly bool
-}
-
-func (pd *printDoc) extraArgs(extraArgs []config.TerraformExtraArguments) (out string) {
-	for _, args := range extraArgs {
-		out += fmt.Sprintf("\n%s", item(args.Name))
-		if pd.listOnly {
-			continue
+	print("Extra arguments: (in evaluation order)", "%s\n", conf.Terraform.ExtraArgs.Help(*listOnly, *filters...), *extraArgs)
+	print("File importers (in execution order)", "%s\n", conf.ImportFiles.Help(*listOnly, *filters...), *imports)
+	if *hooks || all {
+		pre1 := conf.PreHooks.Filter(config.BeforeInitState).Help(*listOnly, *filters...)
+		pre2 := conf.PreHooks.Filter(config.AfterInitState).Help(*listOnly, *filters...)
+		post := conf.PostHooks.Help(*listOnly, *filters...)
+		print("Pre hooks (in execution order):", "%s", pre1, true)
+		if pre1+pre2 != "" {
+			terragruntOptions.Println(color.New(color.Faint).Sprint("    Initialize Terraform state"))
 		}
-		out += fmt.Sprintln()
-		if args.Description != "" {
-			out += fmt.Sprintf("\n%s\n", args.Description)
+		print("", "%s\n", pre2, true)
+		if pre1+pre2+post != "" {
+			terragruntOptions.Println(color.GreenString("\nRun the actual command\n"))
 		}
-		if args.Commands != nil {
-			out += fmt.Sprintf("\nApplies on the following command(s): %s\n", strings.Join(args.Commands, ", "))
-		}
-		if args.Arguments != nil {
-			out += fmt.Sprintf("\nAutomatically add the following parameter(s): %s\n", strings.Join(args.Arguments, ", "))
-		}
+		print("Post hooks (in execution order)", "%s\n", post, true)
 	}
-	return
-}
-
-func (pd *printDoc) importers(importers []config.ImportConfig, cwd string) (out string) {
-	for _, importer := range importers {
-		out += fmt.Sprintf("\n%s", item(importer.Name))
-		if pd.listOnly {
-			continue
-		}
-		out += fmt.Sprintln()
-		if importer.Description != "" {
-			out += fmt.Sprintf("\n%s\n", importer.Description)
-		}
-		if importer.Source != "" {
-			out += fmt.Sprintf("\nFrom %s:\n", importer.Source)
-		} else {
-			out += fmt.Sprint("\nFile(s):\n")
-		}
-
-		prefix := importer.Name + "_"
-		if importer.Prefix != nil {
-			prefix = *importer.Prefix
-		}
-
-		target, _ := filepath.Rel(cwd, importer.Target)
-		for _, file := range importer.Files {
-			target := filepath.Join(target, fmt.Sprintf("%s%s", prefix, filepath.Base(file)))
-			if strings.Contains(file, "/terragrunt-cache/") {
-				file = filepath.Base(file)
-			}
-			out += fmt.Sprintf("   %s → %s\n", file, target)
-		}
-
-		required := true
-		if importer.Required != nil {
-			required = *importer.Required
-		}
-
-		attributes := []string{fmt.Sprintf("Required = %v", required)}
-		if importer.ImportIntoModules {
-			attributes = append(attributes, "Import into modules")
-		}
-		if importer.FileMode != nil {
-			attributes = append(attributes, fmt.Sprintf("File mode = %#o", *importer.FileMode))
-		}
-		out += fmt.Sprintf("\n%s\n", strings.Join(attributes, ", "))
-	}
-	return
-}
-
-func (pd *printDoc) hooks(hooks []config.Hook, afterInitState ...bool) (out string) {
-	sort.Slice(hooks, func(i, j int) bool { return hooks[i].Order < hooks[j].Order || i < j })
-
-	for _, hook := range hooks {
-		if afterInitState != nil && hook.AfterInitState != afterInitState[0] {
-			continue
-		}
-		out += fmt.Sprintf("\n%s", item(hook.Name))
-		if pd.listOnly {
-			continue
-		}
-		out += fmt.Sprintln()
-		if hook.Description != "" {
-			out += fmt.Sprintf("\n%s\n", hook.Description)
-		}
-		out += fmt.Sprintf("\nCommand: %s %s\n", hook.Command, strings.Join(hook.Arguments, " "))
-		if hook.OnCommands != nil {
-			out += fmt.Sprintf("\nApplies on the following command(s): %s\n", strings.Join(hook.OnCommands, ", "))
-		}
-		if hook.OS != nil {
-			out += fmt.Sprintf("\nApplied only on the following OS: %s\n", strings.Join(hook.OS, ", "))
-		}
-		attributes := []string{
-			fmt.Sprintf("Order = %d", hook.Order),
-			fmt.Sprintf("Expand arguments = %v", hook.ExpandArgs),
-			fmt.Sprintf("Ignore error = %v", hook.IgnoreError),
-		}
-		out += fmt.Sprintf("\n%s\n", strings.Join(attributes, ", "))
-	}
-	return
-}
-
-func (pd *printDoc) extraCommands(extraCommands []config.ExtraCommand) (out string) {
-	sort.Slice(extraCommands, func(i, j int) bool { return extraCommands[i].Name < extraCommands[j].Name })
-
-	for _, cmd := range extraCommands {
-		var aliases string
-		for _, alias := range cmd.Aliases {
-			alias = strings.Split(alias, "=")[0]
-			if alias == cmd.Name {
-				continue
-			}
-			cmd.Commands = append(cmd.Commands, alias)
-		}
-		if cmd.Commands != nil {
-			cmd.Commands = util.RemoveDuplicatesFromListKeepFirst(cmd.Commands)
-			sort.Strings(cmd.Commands)
-			aliases = fmt.Sprintf(" | %s", strings.Join(cmd.Commands, " | "))
-		}
-		out += fmt.Sprintf("\n%s%s", item(cmd.Name), aliases)
-		if pd.listOnly {
-			continue
-		}
-		out += fmt.Sprintln()
-
-		if cmd.Description != "" {
-			out += fmt.Sprintf("\n%s\n", cmd.Description)
-		}
-
-		if cmd.OS != nil {
-			out += fmt.Sprintf("\nApplied only on the following OS: %s\n", strings.Join(cmd.OS, ", "))
-		}
-
-		if cmd.Arguments != nil {
-			out += fmt.Sprintf("\nAutomatically added argument(s): %s\n", strings.Join(cmd.Arguments, ", "))
-		}
-	}
-	return
-=======
-	printTitle := title.Print
-	if !listOnly {
-		printTitle = title.Println
-		fmt.Println(conf.Description)
-	}
-
-	printTitle("Extra arguments: (in evaluation order):")
-	fmt.Println(util.Indent(conf.Terraform.ExtraArgs.Help(listOnly), 4))
-
-	printTitle("File importers (in execution order):")
-	fmt.Println(util.Indent(conf.ImportFiles.Help(listOnly), 4))
-
-	printTitle("Pre hooks (in execution order):")
-	hooks := conf.PreHooks.Filter(config.BeforeInitState)
-	fmt.Println(util.Indent(hooks.Help(listOnly), 4))
-	printTitle("Initialize Terraform state")
-	hooks = conf.PreHooks.Filter(config.AfterInitState)
-	fmt.Println(util.Indent(hooks.Help(listOnly), 4))
-
-	printTitle("Post hooks (in execution order):")
-	fmt.Println(util.Indent(conf.PostHooks.Help(listOnly), 4))
-
-	printTitle("Extra commands available:")
-	fmt.Println(util.Indent(conf.ExtraCommands.Help(listOnly), 4))
->>>>>>> cdad33ca
+	print("Extra commands available", "%s\n", conf.ExtraCommands.Help(*listOnly, *filters...), *commands)
 }