package cli

import (
	"fmt"
	"io/ioutil"
	"net/url"
	"os"
	"regexp"
	"strings"

	"github.com/gruntwork-io/terragrunt/config"
	"github.com/gruntwork-io/terragrunt/errors"
	"github.com/gruntwork-io/terragrunt/options"
	"github.com/gruntwork-io/terragrunt/shell"
	"github.com/gruntwork-io/terragrunt/util"
	"github.com/hashicorp/go-getter"
	urlhelper "github.com/hashicorp/go-getter/helper/url"
	"github.com/mattn/go-zglob"
)

// This struct represents information about Terraform source code that needs to be downloaded
type TerraformSource struct {
	// A canonical version of RawSource, in URL format
	CanonicalSourceURL *url.URL

	// The folder where we should download the source to
	DownloadDir string

	// The folder in DownloadDir that should be used as the working directory for Terraform
	WorkingDir string

	// The path to a file in DownloadDir that stores the version number of the code
	VersionFile string
}

func (src *TerraformSource) String() string {
	return fmt.Sprintf("TerraformSource{CanonicalSourceURL = %v, DownloadDir = %v, WorkingDir = %v, VersionFile = %v}", src.CanonicalSourceURL, src.DownloadDir, src.WorkingDir, src.VersionFile)
}

var forcedRegexp = regexp.MustCompile(`^([A-Za-z0-9]+)::(.+)$`)

// 1. Download the given source URL, which should use Terraform's module source syntax, into a temporary folder
// 2. Copy the contents of terragruntOptions.WorkingDir into the temporary folder.
// 3. Set terragruntOptions.WorkingDir to the temporary folder.
//
// See the processTerraformSource method for how we determine the temporary folder so we can reuse it across multiple
// runs of Terragrunt to avoid downloading everything from scratch every time.
func downloadTerraformSource(source string, terragruntOptions *options.TerragruntOptions) (string, error) {
	terraformSource, err := processTerraformSource(source, terragruntOptions)
	if err != nil {
		return "", err
	}

	if err := downloadTerraformSourceIfNecessary(terraformSource, terragruntOptions); err != nil {
		return "", err
	}

	terragruntOptions.Logger.Noticef("Copying files from %s into %s", terragruntOptions.WorkingDir, terraformSource.WorkingDir)
	if err := util.CopyFolderContents(terragruntOptions.WorkingDir, terraformSource.WorkingDir); err != nil {
		return "", err
	}

	terragruntOptions.Logger.Noticef("Setting working directory to %s", terraformSource.WorkingDir)
	terragruntOptions.WorkingDir = terraformSource.WorkingDir

	return terraformSource.DownloadDir, nil
}

// Download the specified TerraformSource if the latest code hasn't already been downloaded.
func downloadTerraformSourceIfNecessary(terraformSource *TerraformSource, terragruntOptions *options.TerragruntOptions) error {
	if terragruntOptions.SourceUpdate {
		terragruntOptions.Logger.Noticef("The --%s flag is set, so deleting the temporary folder %s before downloading source.", OPT_TERRAGRUNT_SOURCE_UPDATE, terraformSource.DownloadDir)
		if err := os.RemoveAll(terraformSource.DownloadDir); err != nil {
			return errors.WithStackTrace(err)
		}
	}

	alreadyLatest, err := alreadyHaveLatestCode(terraformSource)
	if err != nil {
		return err
	}

	if alreadyLatest {
		terragruntOptions.Logger.Infof("Terraform files in %s are up to date. Will not download again.", terraformSource.WorkingDir)
		return nil
	}

	if err := cleanupTerraformFiles(terraformSource.DownloadDir, terragruntOptions); err != nil {
		return err
	}

	if err := terraformInit(terraformSource, terragruntOptions); err != nil {
		return err
	}

	if err := writeVersionFile(terraformSource); err != nil {
		return err
	}

	return nil
}

// Returns true if the specified TerraformSource, of the exact same version, has already been downloaded into the
// DownloadFolder. This helps avoid downloading the same code multiple times. Note that if the TerraformSource points
// to a local file path, we assume the user is doing local development and always return false to ensure the latest
// code is downloaded (or rather, copied) every single time. See the processTerraformSource method for more info.
func alreadyHaveLatestCode(terraformSource *TerraformSource) (bool, error) {
	if isLocalSource(terraformSource.CanonicalSourceURL) ||
		!util.FileExists(terraformSource.DownloadDir) ||
		!util.FileExists(terraformSource.WorkingDir) ||
		!util.FileExists(terraformSource.VersionFile) {

		return false, nil
	}

	currentVersion := encodeSourceVersion(terraformSource.CanonicalSourceURL)
	previousVersion, err := readVersionFile(terraformSource)

	if err != nil {
		return false, err
	}

	return previousVersion == currentVersion, nil
}

// Return the version number stored in the DownloadDir. This version number can be used to check if the Terraform code
// that has already been downloaded is the same as the version the user is currently requesting. The version number is
// calculated using the encodeSourceVersion method.
func readVersionFile(terraformSource *TerraformSource) (string, error) {
	return util.ReadFileAsString(terraformSource.VersionFile)
}

// Write a file into the DownloadDir that contains the version number of this source code. The version number is
// calculated using the encodeSourceVersion method.
func writeVersionFile(terraformSource *TerraformSource) error {
	version := encodeSourceVersion(terraformSource.CanonicalSourceURL)
	return errors.WithStackTrace(ioutil.WriteFile(terraformSource.VersionFile, []byte(version), 0640))
}

// Take the given source path and create a TerraformSource struct from it, including the folder where the source should
// be downloaded to. Our goal is to reuse the download folder for the same source URL between Terragrunt runs.
// Otherwise, for every Terragrunt command, you'd have to wait for Terragrunt to download your Terraform code, download
// that code's dependencies (terraform get), and configure remote state (terraform remote config), which is very slow.
//
// To maximize reuse, given a working directory w and a source URL s, we download code from S into the folder /T/W/H
// where:
//
// 1. S is the part of s before the double-slash (//). This typically represents the root of the repo (e.g.
//    github.com/foo/infrastructure-modules). We download the entire repo so that relative paths to other files in that
//    repo resolve correctly. If no double-slash is specified, all of s is used.
// 1. T is the OS temp dir (e.g. /tmp).
// 2. W is the base 64 encoded sha1 hash of w. This ensures that if you are running Terragrunt concurrently in
//    multiple folders (e.g. during automated tests), then even if those folders are using the same source URL s, they
//    do not overwrite each other.
// 3. H is the base 64 encoded sha1 of S without its query string. For remote source URLs (e.g. Git
//    URLs), this is based on the assumption that the scheme/host/path of the URL (e.g. git::github.com/foo/bar)
//    identifies the repo, and we always want to download the same repo into the same folder (see the encodeSourceName
//    method). We also assume the version of the module is stored in the query string (e.g. ref=v0.0.3), so we store
//    the base 64 encoded sha1 of the query string in a file called .terragrunt-source-version within /T/W/H.
//
// The downloadTerraformSourceIfNecessary decides when we should download the Terraform code and when not to. It uses
// the following rules:
//
// 1. Always download source URLs pointing to local file paths.
// 2. Only download source URLs pointing to remote paths if /T/W/H doesn't already exist or, if it does exist, if the
//    version number in /T/W/H/.terragrunt-source-version doesn't match the current version.
func processTerraformSource(source string, terragruntOptions *options.TerragruntOptions) (*TerraformSource, error) {
	canonicalWorkingDir, err := util.CanonicalPath(terragruntOptions.WorkingDir, "")
	if err != nil {
		return nil, err
	}

	canonicalSourceUrl, err := toSourceUrl(source, canonicalWorkingDir)
	if err != nil {
		return nil, err
	}

	rootSourceUrl, modulePath, err := splitSourceUrl(canonicalSourceUrl, terragruntOptions)
	if err != nil {
		return nil, err
	}

	if isLocalSource(rootSourceUrl) {
		// Always use canonical file paths for local source folders, rather than relative paths, to ensure
		// that the same local folder always maps to the same download folder, no matter how the local folder
		// path is specified
		canonicalFilePath, err := util.CanonicalPath(rootSourceUrl.Path, "")
		if err != nil {
			return nil, err
		}
		rootSourceUrl.Path = canonicalFilePath
	}

	rootPath, err := encodeSourceName(rootSourceUrl)
	if err != nil {
		return nil, err
	}

<<<<<<< HEAD
	// We add the uniqueness factor to the folder name to ensure that distinct environment are processed in
	// distinct directory
	encodedWorkingDir := util.EncodeBase64Sha1(canonicalWorkingDir + terragruntOptions.Uniqueness)
	downloadDir := util.JoinPath(os.TempDir(), "terragrunt-download", encodedWorkingDir, rootPath)
=======
	encodedWorkingDir := util.EncodeBase64Sha1(canonicalWorkingDir)
	downloadDir := util.JoinPath(terragruntOptions.DownloadDir, encodedWorkingDir, rootPath)
>>>>>>> 11d5f5d2
	workingDir := util.JoinPath(downloadDir, modulePath)
	versionFile := util.JoinPath(downloadDir, ".terragrunt-source-version")

	return &TerraformSource{
		CanonicalSourceURL: rootSourceUrl,
		DownloadDir:        downloadDir,
		WorkingDir:         workingDir,
		VersionFile:        versionFile,
	}, nil
}

// Convert the given source into a URL struct. This method should be able to handle all source URLs that the terraform
// init command can handle, parsing local file paths, Git paths, and HTTP URLs correctly.
func toSourceUrl(source string, workingDir string) (*url.URL, error) {
	// The go-getter library is what Terraform's init command uses to download source URLs. Use that library to
	// parse the URL.
	rawSourceUrlWithGetter, err := getter.Detect(source, workingDir, getter.Detectors)
	if err != nil {
		return nil, errors.WithStackTrace(err)
	}

	return parseSourceUrl(rawSourceUrlWithGetter)
}

// Parse the given source URL into a URL struct. This method can handle source URLs that include go-getter's "forced
// getter" prefixes, such as git::.
func parseSourceUrl(source string) (*url.URL, error) {
	forcedGetter, rawSourceUrl := getForcedGetter(source)

	// Parse the URL without the getter prefix
	canonicalSourceUrl, err := urlhelper.Parse(rawSourceUrl)
	if err != nil {
		return nil, errors.WithStackTrace(err)
	}

	// Reattach the "getter" prefix as part of the scheme
	if forcedGetter != "" {
		canonicalSourceUrl.Scheme = fmt.Sprintf("%s::%s", forcedGetter, canonicalSourceUrl.Scheme)
	}

	return canonicalSourceUrl, nil
}

// Terraform source URLs can contain a "getter" prefix that specifies the type of protocol to use to download that URL,
// such as "git::", which means Git should be used to download the URL. This method returns the getter prefix and the
// rest of the URL. This code is copied from the getForcedGetter method of go-getter/get.go, as that method is not
// exported publicly.
func getForcedGetter(sourceUrl string) (string, string) {
	if matches := forcedRegexp.FindStringSubmatch(sourceUrl); matches != nil && len(matches) > 2 {
		return matches[1], matches[2]
	}

	return "", sourceUrl
}

// Splits a source URL into the root repo and the path. The root repo is the part of the URL before the double-slash
// (//), which typically represents the root of a modules repo (e.g. github.com/foo/infrastructure-modules) and the
// path is everything after the double slash. If there is no double-slash in the URL, the root repo is the entire
// sourceUrl and the path is an empty string.
func splitSourceUrl(sourceUrl *url.URL, terragruntOptions *options.TerragruntOptions) (*url.URL, string, error) {
	pathSplitOnDoubleSlash := strings.SplitN(sourceUrl.Path, "//", 2)

	if len(pathSplitOnDoubleSlash) > 1 {
		sourceUrlModifiedPath, err := parseSourceUrl(sourceUrl.String())
		if err != nil {
			return nil, "", errors.WithStackTrace(err)
		}

		sourceUrlModifiedPath.Path = pathSplitOnDoubleSlash[0]
		return sourceUrlModifiedPath, pathSplitOnDoubleSlash[1], nil
	} else {
		terragruntOptions.Logger.Noticef("No double-slash (//) found in source URL %s. Relative paths in downloaded Terraform code may not work.", sourceUrl.Path)
		return sourceUrl, "", nil
	}
}

// Encode a version number for the given source URL. When calculating a version number, we simply take the query
// string of the source URL, calculate its sha1, and base 64 encode it. For remote URLs (e.g. Git URLs), this is
// based on the assumption that the scheme/host/path of the URL (e.g. git::github.com/foo/bar) identifies the module
// name and the query string (e.g. ?ref=v0.0.3) identifies the version. For local file paths, there is no query string,
// so the same file path (/foo/bar) is always considered the same version. See also the encodeSourceName and
// processTerraformSource methods.
func encodeSourceVersion(sourceUrl *url.URL) string {
	return util.EncodeBase64Sha1(sourceUrl.Query().Encode())
}

// Encode a the module name for the given source URL. When calculating a module name, we calculate the base 64 encoded
// sha1 of the entire source URL without the query string. For remote URLs (e.g. Git URLs), this is based on the
// assumption that the scheme/host/path of the URL (e.g. git::github.com/foo/bar) identifies the module name and the
// query string (e.g. ?ref=v0.0.3) identifies the version. For local file paths, there is no query string, so the same
// file path (/foo/bar) is always considered the same version. See also the encodeSourceVersion and
// processTerraformSource methods.
func encodeSourceName(sourceUrl *url.URL) (string, error) {
	sourceUrlNoQuery, err := parseSourceUrl(sourceUrl.String())
	if err != nil {
		return "", errors.WithStackTrace(err)
	}

	sourceUrlNoQuery.RawQuery = ""

	return util.EncodeBase64Sha1(sourceUrlNoQuery.String()), nil
}

// Returns true if the given URL refers to a path on the local file system
func isLocalSource(sourceUrl *url.URL) bool {
	return sourceUrl.Scheme == "file"
}

// If this temp folder already exists, simply delete all the Terraform configurations (*.tf) within it
// (the terraform init command will redownload the latest ones), but leave all the other files, such
// as the .terraform folder with the downloaded modules and remote state settings.
func cleanupTerraformFiles(path string, terragruntOptions *options.TerragruntOptions) error {
	if !util.FileExists(path) {
		return nil
	}

	terragruntOptions.Logger.Infof("Cleaning up existing *.tf files in %s", path)

	files, err := zglob.Glob(util.JoinPath(path, "**/*.tf"))
	if err != nil {
		return errors.WithStackTrace(err)
	}

	// Filter out files in .terraform folders, since those are from modules downloaded via a call to terraform get,
	// and we don't want to re-download them.
	filteredFiles := []string{}
	for _, file := range files {
		if !strings.Contains(file, ".terraform") {
			filteredFiles = append(filteredFiles, file)
		}
	}

	return util.DeleteFiles(filteredFiles)
}

// There are two ways a user can tell Terragrunt that it needs to download Terraform configurations from a specific
// URL: via a command-line option or via an entry in the Terragrunt configuration. If the user used one of these, this
// method returns the source URL and the boolean true; if not, this method returns an empty string and false.
func getTerraformSourceUrl(terragruntOptions *options.TerragruntOptions, terragruntConfig *config.TerragruntConfig) (string, bool) {
	if terragruntOptions.Source != "" {
		return terragruntOptions.Source, true
	} else if terragruntConfig.Terraform != nil && terragruntConfig.Terraform.Source != "" {
		return terragruntConfig.Terraform.Source, true
	} else {
		return "", false
	}
}

// Download the code from the Canonical Source URL into the Download Folder using the terraform init command
func terraformInit(terraformSource *TerraformSource, terragruntOptions *options.TerragruntOptions) error {
	terragruntOptions.Logger.Noticef("Downloading Terraform configurations from %s into %s", terraformSource.CanonicalSourceURL, terraformSource.DownloadDir)

	// Backend and get configuration will be handled separately
	return shell.RunTerraformCommandAndRedirectOutputToLogger(terragruntOptions, "init", "-backend=false", "-get=false", terraformSource.CanonicalSourceURL.String(), terraformSource.DownloadDir)
}<|MERGE_RESOLUTION|>--- conflicted
+++ resolved
@@ -196,15 +196,10 @@
 		return nil, err
 	}
 
-<<<<<<< HEAD
 	// We add the uniqueness factor to the folder name to ensure that distinct environment are processed in
 	// distinct directory
 	encodedWorkingDir := util.EncodeBase64Sha1(canonicalWorkingDir + terragruntOptions.Uniqueness)
-	downloadDir := util.JoinPath(os.TempDir(), "terragrunt-download", encodedWorkingDir, rootPath)
-=======
-	encodedWorkingDir := util.EncodeBase64Sha1(canonicalWorkingDir)
 	downloadDir := util.JoinPath(terragruntOptions.DownloadDir, encodedWorkingDir, rootPath)
->>>>>>> 11d5f5d2
 	workingDir := util.JoinPath(downloadDir, modulePath)
 	versionFile := util.JoinPath(downloadDir, ".terragrunt-source-version")
 
