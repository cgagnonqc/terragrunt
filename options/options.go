--- conflicted
+++ resolved
@@ -65,20 +65,6 @@
 	workingDir := filepath.Dir(terragruntConfigPath)
 
 	return &TerragruntOptions{
-<<<<<<< HEAD
-		TerragruntConfigPath: terragruntConfigPath,
-		TerraformPath:        "terraform",
-		NonInteractive:       false,
-		TerraformCliArgs:     []string{},
-		WorkingDir:           workingDir,
-		Logger:               util.CreateLogger(""),
-		Env:                  map[string]string{},
-		Variables:            VariableList{},
-		Source:               "",
-		SourceUpdate:         false,
-		Writer:               os.Stdout,
-		ErrWriter:            os.Stderr,
-=======
 		TerragruntConfigPath:   terragruntConfigPath,
 		TerraformPath:          "terraform",
 		NonInteractive:         false,
@@ -86,12 +72,12 @@
 		WorkingDir:             workingDir,
 		Logger:                 util.CreateLogger(""),
 		Env:                    map[string]string{},
+		Variables:            VariableList{},
 		Source:                 "",
 		SourceUpdate:           false,
 		IgnoreDependencyErrors: false,
 		Writer:                 os.Stdout,
 		ErrWriter:              os.Stderr,
->>>>>>> 67601329
 		RunTerragrunt: func(terragruntOptions *TerragruntOptions) error {
 			return errors.WithStackTrace(RunTerragruntCommandNotSet)
 		},
@@ -112,23 +98,7 @@
 func (terragruntOptions *TerragruntOptions) Clone(terragruntConfigPath string) *TerragruntOptions {
 	workingDir := filepath.Dir(terragruntConfigPath)
 
-<<<<<<< HEAD
 	newOptions := TerragruntOptions{
-		TerragruntConfigPath: terragruntConfigPath,
-		TerraformPath:        terragruntOptions.TerraformPath,
-		NonInteractive:       terragruntOptions.NonInteractive,
-		TerraformCliArgs:     terragruntOptions.TerraformCliArgs,
-		WorkingDir:           workingDir,
-		Logger:               util.CreateLogger(workingDir),
-		Env:                  terragruntOptions.Env,
-		Variables:            VariableList{},
-		Source:               terragruntOptions.Source,
-		SourceUpdate:         terragruntOptions.SourceUpdate,
-		RunTerragrunt:        terragruntOptions.RunTerragrunt,
-		Writer:               terragruntOptions.Writer,
-		ErrWriter:            terragruntOptions.ErrWriter,
-=======
-	return &TerragruntOptions{
 		TerragruntConfigPath:   terragruntConfigPath,
 		TerraformPath:          terragruntOptions.TerraformPath,
 		NonInteractive:         terragruntOptions.NonInteractive,
@@ -136,19 +106,19 @@
 		WorkingDir:             workingDir,
 		Logger:                 util.CreateLogger(workingDir),
 		Env:                    terragruntOptions.Env,
+		Variables:            VariableList{},
 		Source:                 terragruntOptions.Source,
 		SourceUpdate:           terragruntOptions.SourceUpdate,
 		IgnoreDependencyErrors: terragruntOptions.IgnoreDependencyErrors,
 		Writer:                 terragruntOptions.Writer,
 		ErrWriter:              terragruntOptions.ErrWriter,
 		RunTerragrunt:          terragruntOptions.RunTerragrunt,
->>>>>>> 67601329
 	}
 
 	// We do a deep copy of the variables since they must be disctint from the original
 	for key, value := range terragruntOptions.Variables {
 		newOptions.Variables.SetValue(key, value.Value, value.Source)
-	}
+}
 	return &newOptions
 }
 
