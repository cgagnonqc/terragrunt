package options

import (
	"encoding/json"
	"fmt"
	"io"
	"io/ioutil"
	"os"
	"path/filepath"
<<<<<<< HEAD
	"strings"

	"github.com/gruntwork-io/terragrunt/errors"
	"github.com/gruntwork-io/terragrunt/util"
	"github.com/op/go-logging"
	"gopkg.in/yaml.v2"
=======
	"runtime"

	"github.com/gruntwork-io/terragrunt/errors"
	"github.com/gruntwork-io/terragrunt/util"
>>>>>>> 11d5f5d2
)

// TerragruntOptions represents options that configure the behavior of the Terragrunt program
type TerragruntOptions struct {
	// Location of the Terragrunt config file
	TerragruntConfigPath string

	// Location of the terraform binary
	TerraformPath string

	// Whether we should prompt the user for confirmation or always assume "yes"
	NonInteractive bool

	// CLI args that are intended for Terraform (i.e. all the CLI args except the --terragrunt ones)
	TerraformCliArgs []string

	// The working directory in which to run Terraform
	WorkingDir string

	// The logger to use for all logging
	Logger *logging.Logger

	// Environment variables at runtime
	Env map[string]string

	// Terraform variables at runtime
	Variables VariableList

	// Download Terraform configurations from the specified source location into a temporary folder and run
	// Terraform in that temporary folder
	Source string

	// If set to true, delete the contents of the temporary folder before downloading Terraform source code into it
	SourceUpdate bool

	// Download Terraform configurations specified in the Source parameter into this folder
	DownloadDir string

	// If set to true, continue running *-all commands even if a dependency has errors. This is mostly useful for 'output-all <some_variable>'. See https://github.com/gruntwork-io/terragrunt/issues/193
	IgnoreDependencyErrors bool

	// If you want stdout to go somewhere other than os.stdout
	Writer io.Writer

	// If you want stderr to go somewhere other than os.stderr
	ErrWriter io.Writer

	// A command that can be used to run Terragrunt with the given options. This is useful for running Terragrunt
	// multiple times (e.g. when spinning up a stack of Terraform modules). The actual command is normally defined
	// in the cli package, which depends on almost all other packages, so we declare it here so that other
	// packages can use the command without a direct reference back to the cli package (which would create a
	// circular dependency).
	RunTerragrunt func(*TerragruntOptions) error

	// If set in terragrunt configuration, this string is added to the directory name before calculating the hashing
	// This allow differentiation based on certain attribute to ensure that different config (env, region) are executed
	// in distinct folder
	Uniqueness string

	// The list of files (should be only one) where to save files if save_variables() has been invoked by the user
	deferredSaveList map[string]bool

	// Used to replace ${var.xxx} that are not defined by blanks (used in the second parsing pass)
	EraseNonDefinedVariables bool
}

// Create a new TerragruntOptions object with reasonable defaults for real usage
func NewTerragruntOptions(terragruntConfigPath string) *TerragruntOptions {
	workingDir := filepath.Dir(terragruntConfigPath)

	downloadDir := filepath.Join(os.TempDir(), "terragrunt")
	// On some versions of Windows, the default temp dir is a fairly long path (e.g. C:/Users/JONDOE~1/AppData/Local/Temp/2/).
	// This is a problem because Windows also limits path lengths to 260 characters, and with nested folders and hashed folder names
	// (e.g. from running terraform get), you can hit that limit pretty quickly. Therefore, we try to set the temporary download
	// folder to something slightly shorter, but still reasonable.
	if runtime.GOOS == "windows" {
		downloadDir = `C:\\Windows\\Temp\\terragrunt`
	}

	return &TerragruntOptions{
		TerragruntConfigPath:   terragruntConfigPath,
		TerraformPath:          "terraform",
		NonInteractive:         false,
		TerraformCliArgs:       []string{},
		WorkingDir:             workingDir,
		Logger:                 util.CreateLogger(""),
		Env:                    map[string]string{},
		Variables:              VariableList{},
		Source:                 "",
		SourceUpdate:           false,
		DownloadDir:            downloadDir,
		IgnoreDependencyErrors: false,
		Writer:                 os.Stdout,
		ErrWriter:              os.Stderr,
		RunTerragrunt: func(terragruntOptions *TerragruntOptions) error {
			return errors.WithStackTrace(RunTerragruntCommandNotSet)
		},
	}
}

// Create a new TerragruntOptions object with reasonable defaults for test usage
func NewTerragruntOptionsForTest(terragruntConfigPath string) *TerragruntOptions {
	opts := NewTerragruntOptions(terragruntConfigPath)

	opts.NonInteractive = true

	return opts
}

// Create a copy of this TerragruntOptions, but with different values for the given variables. This is useful for
// creating a TerragruntOptions that behaves the same way, but is used for a Terraform module in a different folder.
func (terragruntOptions *TerragruntOptions) Clone(terragruntConfigPath string) *TerragruntOptions {
	workingDir := filepath.Dir(terragruntConfigPath)

	newOptions := TerragruntOptions{
		TerragruntConfigPath:   terragruntConfigPath,
		TerraformPath:          terragruntOptions.TerraformPath,
		NonInteractive:         terragruntOptions.NonInteractive,
		TerraformCliArgs:       terragruntOptions.TerraformCliArgs,
		WorkingDir:             workingDir,
		Logger:                 util.CreateLogger(util.GetPathRelativeToWorkingDir(workingDir)),
		Env:                    terragruntOptions.Env,
		Variables:              VariableList{},
		Source:                 terragruntOptions.Source,
		SourceUpdate:           terragruntOptions.SourceUpdate,
		DownloadDir:            terragruntOptions.DownloadDir,
		IgnoreDependencyErrors: terragruntOptions.IgnoreDependencyErrors,
		Writer:                 terragruntOptions.Writer,
		ErrWriter:              terragruntOptions.ErrWriter,
		RunTerragrunt:          terragruntOptions.RunTerragrunt,
	}

	// We do a deep copy of the variables since they must be disctint from the original
	for key, value := range terragruntOptions.Variables {
		newOptions.Variables.SetValue(key, value.Value, value.Source)
	}
	return &newOptions
}

// SaveVariables - Actually save the variables to the list of deferred files
func (terragruntOptions *TerragruntOptions) SaveVariables() (err error) {
	if terragruntOptions.deferredSaveList != nil {
		variables := make(map[string]interface{}, len(terragruntOptions.Variables))

		// We keep only the value from the variable list, don't need the source
		for key, value := range terragruntOptions.Variables {
			variables[key] = value.Value
		}

		for file := range terragruntOptions.deferredSaveList {
			terragruntOptions.Logger.Infof("Saving variables into %s", file)
			var content []byte
			switch strings.ToLower(filepath.Ext(file)) {
			case ".yml", ".yaml":
				content, err = yaml.Marshal(variables)
				if err != nil {
					return
				}
			default:
				content, err = json.MarshalIndent(variables, "", "  ")
				if err != nil {
					return
				}
			}

			err = ioutil.WriteFile(filepath.Join(terragruntOptions.WorkingDir, file), content, 0644)
		}
	}
	return
}

// AddDeferredSaveVariables - Add a path where to save the variable list
func (terragruntOptions *TerragruntOptions) AddDeferredSaveVariables(filename string) {
	if terragruntOptions.deferredSaveList == nil {
		terragruntOptions.deferredSaveList = map[string]bool{}
	}
	terragruntOptions.deferredSaveList[filename] = true
}

// VariablesExplicitlyProvided returns the list of variables that have been explicitly provided as argument
func (terragruntOptions *TerragruntOptions) VariablesExplicitlyProvided() (result []string) {
	for key, arg := range terragruntOptions.Variables {
		if arg.Source == VarParameterExplicit {
			result = append(result, key)
		}
	}
	return
}

// Custom types
type VariableList map[string]Variable

func (this VariableList) SetValue(key string, value interface{}, source VariableSource) {
	if this[key].Source <= source {
		// We only override value if the source has less or equal precedence than the previous value
		this[key] = Variable{source, value}
	}
}

type VariableSource byte

// Value and origin of a variable (origin is important due to the precedence of the definition)
// i.e. A value specified by -var has precedence over value defined in -var-file
type Variable struct {
	Source VariableSource
	Value  interface{}
}

const (
	UndefinedSource VariableSource = iota
	Default
	Environment
	VarFile
	VarFileExplicit
	VarParameter
	VarParameterExplicit
)

// Custom error types

var RunTerragruntCommandNotSet = fmt.Errorf("The RunTerragrunt option has not been set on this TerragruntOptions object")<|MERGE_RESOLUTION|>--- conflicted
+++ resolved
@@ -7,19 +7,13 @@
 	"io/ioutil"
 	"os"
 	"path/filepath"
-<<<<<<< HEAD
+	"runtime"
 	"strings"
 
 	"github.com/gruntwork-io/terragrunt/errors"
 	"github.com/gruntwork-io/terragrunt/util"
 	"github.com/op/go-logging"
 	"gopkg.in/yaml.v2"
-=======
-	"runtime"
-
-	"github.com/gruntwork-io/terragrunt/errors"
-	"github.com/gruntwork-io/terragrunt/util"
->>>>>>> 11d5f5d2
 )
 
 // TerragruntOptions represents options that configure the behavior of the Terragrunt program
